--- conflicted
+++ resolved
@@ -208,16 +208,10 @@
           // reading the full tree
           //TODO: Remove linkDir, instead check if projection is present to know if its symlinked.
           infoHash.entry.linkDir = true;
-<<<<<<< HEAD
-          let projection = this[i].findByRelativePath(infoHash.entry.relativePath,  { walkSymlinks: false });
-          //let tree = this[i].chdir(infoHash.entry.relativePath);
-          infoHash.entry._projection = { tree : this[i], entry : projection.entry};
-=======
-          // this returns the tree top most parent tree of infoHash.entry.relativePath
+          // this returns the  top most parent tree of infoHash.entry.relativePath
           let projection = this[i].findByRelativePath(infoHash.entry.relativePath,  { walkSymlinks: false });
           let tree = projection.tree.chdir(projection.entry.relativePath);
           infoHash.entry._projection = { tree : tree, entry : projection.entry };
->>>>>>> 65018689
           result.push(infoHash);
         } else {
           if (infoHash.indices[0] === i) { // avoid duplicate recursion
