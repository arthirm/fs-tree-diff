'use strict';

const fs = require('fs');
const path = require('path-posix');
const assign = require('object-assign');
const symlinkOrCopy = require('symlink-or-copy');
const Entry = require('./entry');
const logger = require('heimdalljs-logger')('fs-tree-diff:');
const util = require('./util');
const treeOptionHelpers = require('./tree-option-helpers');
const md5hex = require('md5hex');
const MatcherCollection = require('matcher-collection');
const merge = require('lodash.merge');
const existsSync = require('exists-sync');
const walkSync = require('walk-sync');
const Minimatch = require('minimatch').Minimatch;
const symlink = util.symlink;

const chompPathSep = util.chompPathSep;
const chompLeadAndTrailingPathSep = util.chompLeadAndTrailingPathSep;
const lchompPathStart = util.lchompPathStart;
const entry2Stat = util.entry2Stat;
const sortAndExpand = treeOptionHelpers.sortAndExpand;
const entryRelativePath = util.entryRelativePath;
const sortPatches = util.sortPatches;
const validateSortedUnique = treeOptionHelpers.validateSortedUnique;
const isFile = Entry.isFile;
const isDirectory = Entry.isDirectory;

const ROOT = 'root';

const DEFAULT_DELEGATE = {
  unlink: function(inputPath, outputPath, relativePath) {
    fs.unlinkSync(outputPath);
  },
  rmdir: function(inputPath, outputPath, relativePath) {
    fs.rmdirSync(outputPath);
  },
  mkdir: function(inputPath, outputPath, relativePath) {
    fs.mkdirSync(outputPath);
  },
  change: function(inputPath, outputPath, relativePath) {
    // We no-op if the platform can symlink, because we assume the output path
    // is already linked via a prior create operation.
    if (symlinkOrCopy.canSymlink) {
      return;
    }

    fs.unlinkSync(outputPath);
    symlinkOrCopy.sync(inputPath, outputPath);
  },
  create: function(inputPath, outputPath, relativePath) {
    symlinkOrCopy.sync(inputPath, outputPath);
  }
};

const STARTED = 'started';
const STOPPED = 'stopped';

function TRUE() { return true; }

module.exports = FSTree;

function FSTree(options) {
  options = options || {};

  if (options.parent) {
    this.parent = options.parent;
  } else {
    this.parent = null;
    this.entries = options.entries;
    let entries = this.entries;

    if (options.sortAndExpand) {
      sortAndExpand(entries);
    } else {
      validateSortedUnique(entries);
    }
  }

  this.parent = options.parent || null;
  this.cwd = options.cwd || '';
  this.files = options.files ||  null;
  this.exclude = options.exclude || [];
  this.include = options.include || [];

  /**
    Indicates whether this tree should act as a source tree.  A source tree is
    one that has to reread its root to discover changes, rather than tracking
    its changes from calls to `mkdirSync`, `writeFileSync` &c.

    There are two kinds of source trees:

      1.  Trees that are no plugin's output, ie the input trees for leaf nodes
          that refer to source directories.
      2.  Trees that are the output of a plugin that does not support the
          fsFacade feature and therefore still uses fs to write.
  */
  this.srcTree = !! options.srcTree;

  if ('root' in options) {
    let root = options.root;

    validateRoot(root);
    this.root = path.normalize(options.root + path.sep);
  }

  if (!this.parent) {
    this.__changes = [];
<<<<<<< HEAD
    if(!this.srcTree) {
=======
    if (!this.srcTree) {
>>>>>>> 65018689
      this.start();
    } else {
      // srcTree is true, should not write to a tree.
      this.stop();
    }
  }
}

function validateRoot(root) {
  if (typeof root !== 'string' || !path.isAbsolute(root)) {
    throw TypeError(`Root must be an absolute path, tree.root: '${root}'`);
  }
}

function ensureTrailingSlash(inputPath) {
  return inputPath === '' ? '' : `${chompPathSep(inputPath)}/`;
}

FSTree.prototype = {
  get _changes() {
      return this.parent ? this.parent._changes : this.__changes;
  },

  get _hasEntries() {
    return this.parent ? this.parent._hasEntries : this.__hasEntries;
  },

  get cwd() {
    return this._cwd;
  },

  set cwd(value) {
    // strip leading and trailing slashes here for consistency
    this._cwd = value.replace(/^\/|\/$/g, '');;
  },

  get entries() {
    return this.parent ? this.parent.entries : this._entries;
  },

  set entries(value) {
    if (this.parent) {
      this.parent.entries = value;
    } else {
      this._entries = value || [];
      this.__hasEntries = Array.isArray(value);
    }
  },

  get exclude() {
    return this.parent ? this.parent.exclude : this._exclude;
  },

  set exclude(value) {
    if (this.parent) {
      this.parent.exclude = value;
    } else {
      this._exclude = value;
    }
  },

  get files() {
    return this.parent ? this.parent.files : this._files;
  },

  set files(value) {
    if (this.parent) {
      this.parent.files = value;
    } else {
      this._files = value;
    }
  },

  get include() {
    return this.parent ? this.parent.include : this._include;
  },

  set include(value) {
    if (this.parent) {
      this.parent.include = value;
    } else {
      this._include = value;
    }
  },

  get parent() {
    return this._parent;
  },

  set parent(value) {
    this._parent = value;
  },

  get _relativePathToChange() {
    return this.parent ? this.parent._relativePathToChange : this.__relativePathToChange;
  },

  set _relativePathToChange(value) {
    if (this.parent) {
      this.parent._relativePathToChange = value;
    } else {
      this.__relativePathToChange = value;
    }
  },

  get _state() {
    return this.parent ? this.parent._state : this.__state;
  },

  set _state(value) {
    if (this.parent) {
      this.parent._state = value;
    } else {
      this.__state = value;
    }
  },
};

function getbasePath(tree, relativePath) {
  let root;
  if(tree.root) {
    root = tree.root;
  } else {
    let entry = tree.findByRelativePath(relativePath).entry;
    if(entry.basePath) {
      root = entry.basePath;
    } else {
      root = entry.absolutePath.replace(entry.relativePath, '');
    }
  }
  return root;
}


FSTree.fromParent = function(tree, options) {
  //TODO: write tests
  let path = options ? options.cwd : '';
  let root = getbasePath(tree, path);

  return new FSTree(Object.assign({}, options, {
    parent: tree,
    root: root,
    srcTree: false,
  }));
};

FSTree.fromPaths = function(paths, options) {
  if (typeof options !== 'object') { options = {}; }

  return new FSTree(merge(options, {
    entries:  paths.map(e => Entry.fromPath(e)),
  }));
};

FSTree.fromEntries = function(entries, options) {
  if (typeof options !== 'object') { options = {}; }

  return new FSTree(merge(options, {
    entries: entries
  }));
};

Object.defineProperty(FSTree.prototype, 'size', {
  get: function() {
    return this.entries.length;
  }
});

FSTree.prototype.addEntries = function(entries, options) {
  if (!Array.isArray(entries)) {
    throw new TypeError('entries must be an array');
  }
  if (options && options.sortAndExpand) {
    sortAndExpand(entries);
  } else {
    validateSortedUnique(entries);
  }
  var fromIndex = 0;
  var toIndex = 0;
  while (fromIndex < entries.length) {
    while (toIndex < this.entries.length &&
           entryRelativePath(this.entries[toIndex]) < entryRelativePath(entries[fromIndex])) {
      toIndex++;
    }
    if (toIndex < this.entries.length &&
        entryRelativePath(this.entries[toIndex]) === entryRelativePath(entries[fromIndex])) {
      this.entries.splice(toIndex, 1, entries[fromIndex++]);
    } else {
      this.entries.splice(toIndex++, 0, entries[fromIndex++]);
    }
  }
};

FSTree.prototype.addPaths = function(paths, options) {
  this.addEntries(paths.map(e => Entry.fromPath(e)), options);
};

// TODO: maybe don't allow calls to `start, stop` on child trees?  but instead
// only read state from parent
FSTree.prototype.start = function() {
  this._changes.splice(0, this._changes.length);
  this._relativePathToChange = Object.create(null);
  this._state = STARTED;
};

FSTree.prototype.stop = function() {
  this._state = STOPPED;
};


FSTree.prototype._normalizePath = function(relativePath) {
  // There are times when the relativePath already includes this.cwd
  // relativePath = ember-data , cwd = modules/ember-data
  // cwd = modules relativePath = modules/ember-data
  const cwd = ensureTrailingSlash(this.cwd);
  var normalizedPath = ensureTrailingSlash(relativePath).indexOf(cwd) > -1  ? path.normalize(relativePath) : cwd.indexOf(relativePath) > -1 ? path.normalize(cwd) : path.normalize(`${cwd}${relativePath}`);
  return lchompPathStart(chompPathSep(normalizedPath));
};

FSTree.prototype.resolvePath = function(relativePath) {
  let normalizedPath = this._normalizePath(relativePath);
  let root = getbasePath(this, relativePath);

  let resolvedPath = path.resolve(`${root}/${normalizedPath}`);
  let rootSansPathSep = chompPathSep(root);

  if (!resolvedPath.startsWith(rootSansPathSep)) {
    let err;
    if (this.cwd) {
      err = `Invalid path: '${relativePath}' not within dir '${this.cwd}' of root '${root}'`;
    } else {
      err = `Invalid path: '${relativePath}' not within root '${root}'`;
    }
    throw new Error(err);
  }

  return resolvedPath;
};

FSTree.prototype.findByRelativePath = function(relativePath, options) {
  // walkSymlinks is used to determine whether to return the current tree or the symlinked tree.
  // if walkSymlinks is true, return the tree after walking through symlinks else return current tree
  const walkSymlinks = options && options.walkSymlinks !== undefined ? options.walkSymlinks : true;

  relativePath = this._normalizePath(relativePath);
  for (let i = 0; i < this.entries.length; i++) {
    let entry = this.entries[i];

    let projection = entry._projection;
    // The relativePath in entry and relativePath function parameter matches
    if (entryRelativePath(entry) === chompPathSep(relativePath)) {
      // if true walk through symlinks and get the symlinked tree, else return the current tree without walking through symlinks
      let walkThroughProjections = walkSymlinks && projection && projection.entry !== ROOT;
      if(walkThroughProjections) {
          return projection.tree.findByRelativePath(projection.entry.relativePath);
        }
      return { entry: entry, index: i, tree: this };
    } else if(projection && relativePath.startsWith(ensureTrailingSlash(entry.relativePath))) {
      // find the relativePath with respect to the projection's entry
      // eg. relativePath = 'a/b/c/foo.js' and projection's entry is 'd' (c is symlinked to d), with foo.js as its children
      //      search in the projection for d/foo.js
      let projectionEntryRelativePath = projection.entry === ROOT ? "." : projection.entry.relativePath;
      const sourceRelativePath = relativePath.replace(ensureTrailingSlash(entry.relativePath), ensureTrailingSlash(projectionEntryRelativePath));
      return projection.tree.findByRelativePath(sourceRelativePath);
    }
  }
  return { entry: null, index: -1 , tree: null};
};

FSTree.prototype.leastExistingAncestor = function(relativePath) {
  relativePath = this._normalizePath(relativePath);

  let result = { entry: null, tree: null };

  for (let i = 0; i < this.entries.length; i++) {
    const entry = this.entries[i];

    if (entryRelativePath(entry) === chompPathSep(relativePath)) {
      result = { entry: entry, tree: this };
      break;
    }

    if (relativePath.startsWith(ensureTrailingSlash(entry.relativePath))) {
      if (entry._projection) {
        const sourceRelativePath = relativePath.replace(entry.relativePath, chompPathSep(entry._projection.entry.relativePath));

        result = entry._projection.tree.leastExistingAncestor(sourceRelativePath);
        break;
      }

      result = { entry: entry, tree: this };
    }
  }

  while (result.entry && result.entry._projection) {
    result = result.entry._projection;
  }
  return result;
};

FSTree.prototype.statSync = function(relativePath) {
  this._ensureEntriesPopulated();
  return entry2Stat(this.findByRelativePath(relativePath).entry);
};

FSTree.prototype.existsSync = function(relativePath) {

  let resolvedPath = this.resolvePath(relativePath);
  let rootSansPathSep = chompPathSep(this.root);
  if (resolvedPath === rootSansPathSep || !this._hasEntries) {
    return fs.existsSync(resolvedPath);
  }

  let result = this.findByRelativePath(relativePath);

  // result.entry.mode === undefined is essentialy isSymlink(result.entry)
  // we can't *actually* check the mode of result.entry b/c it's not the stat
  // info for the symlink b/c walkSync follows symlinks
  if (result.index > -1 && result.entry.mode === undefined) {
    return existsSync(resolvedPath);
  }

  return result.index > -1;
};

// We do this for walk-sync, but once we have globs in projections we'll
// implement walkSync ourselves
FSTree.prototype.readdirSync = function(relativePath) {
  this._ensureEntriesPopulated();
  let normalizedPath = this._normalizePath(relativePath);
  let prefix;

  let result;
  let entries = this.entries;

  if (normalizedPath !== '') {
    result = this.findByRelativePath(relativePath);
      if (result.index === -1) {
        throw new Error(`ENOENT: no such file or directory, ${relativePath}`);
      } else if (isFile(result.entry)) {
        throw new Error(`ENOTDIR: not a directory, ${relativePath}`);
      }

    prefix = result.entry._projection && result.entry._projection.entry === ROOT ? '' : ensureTrailingSlash(result.tree._normalizePath(result.entry.relativePath));
    if (result.entry._projection && result.entry._projection.entry === ROOT){
      result.entry._projection.tree._ensureEntriesPopulated();
      entries = result.entry._projection.tree.entries;
    } else {
      entries = result.tree.entries;
    }
  } else {
    prefix = '';
  }

  return entries.filter(e => {
    let entryPath = entryRelativePath(e);

    //When the projection entry is pointing to root, it means that we symlinked root to destDir
    // eg. ROOT2/abc is symlinked to ROOT1
    // then when we try to find the children of abc it should return all the children of ROOT1 (not grandchildren),
    // in that case normalizedPath will not be part of entryPath
    if(result && result.entry && result.entry._projection && result.entry._projection.entry === ROOT) {
      return entryPath.indexOf('/', prefix.length) === -1;
    }

    return entryPath.length > normalizedPath.length && // make sure entry is a child of the dir we are reading
      entryPath.startsWith(prefix) && // don't return subdirs
      entryPath.indexOf('/', prefix.length) === -1;


  }).map(e => entryRelativePath(e).replace(prefix, ''));

}

FSTree.prototype.walkPaths = function() {
  // TODO: maybe the opposite of entryRelativePath
  // ie ensure there *is* a trailing /
  return this.walkEntries().map( e => {
    return this.cwd ? e.relativePath.replace(ensureTrailingSlash(this.cwd), '') : e.relativePath;
  });
};

FSTree.prototype.walkEntries = function() {
  this._ensureEntriesPopulated();

  let entries = [];
  this.filter(TRUE).forEach(entry => {
    entries.push(entry);
    if(entry._projection) {
      entries = entries.concat(entry._projection.walkEntries());
    }
  });

  return entries;
};

// TODO: remove? (see #54)
FSTree.prototype.match = function(globs) {
  var matcher = new MatcherCollection(globs.include);
  return this.filter(function(entry) {
    return matcher.mayContain(entryRelativePath(entry));
  });
};

function getDirDepth(dirPath){
  return dirPath.split(path.sep).length-1;
}

// filter this.entries with files, include and exclude
// including sort and expand of the matched entries
FSTree.prototype._filterEntries = function(options) {
  let filteredEntries = [];
  let dirStack = [];
  let dirDepth = 0;

  let inputsArr  = this.entries;
  inputsArr.map(input => {
    // if input.length is undefined, then input is an entry from this.entry
    // else, input is an element from this._changes, which entry is its third
    // indice
    const entry = (input.length === undefined) ? input : input[2];
    const filterMatched = filterMatches(entry.relativePath, this.cwd, options.files, options.include, options.exclude);
    // being consistent here, by removing trailing slash at end of all relativePath
    if (filterMatched) {
      // if matched, push all dir entries from dirStack into filteredEntries
      for (let i = 0; i < dirStack.length; i++) {
        filteredEntries.push(dirStack[i]);
      }
      dirStack = [];
      dirDepth = 0;

      // TODO: add test for this scenario
      // Removing entries that are directories since exclude
      // only excludes files when matched, if a file is not match,
      // its directories should not be part of entries here, we are
      // are assuming if we see two directories being added
      // we should check the directory Depth and remove all directories
      // with greater directory Depth
      // eg. subdir1/
      //     subdir1/subsubdir1/
      //     subdir2 /
      //
      //    when the above happens, we should remove subdir1 & subsubdir1
      const topElem = filteredEntries[filteredEntries.length-1];
      if (topElem !== undefined){
        let topFilteredEntry = (topElem.length === undefined) ? topElem : topElem[2];
        while (filteredEntries.length !== 0 && isDirectory(topFilteredEntry) && isDirectory(entry) && getDirDepth(topFilteredEntry.relativePath) >= getDirDepth(entry.relativePath)) {
          filteredEntries.pop();
          topFilteredEntry = filteredEntries[filteredEntries.length-1];
        }
      }
      filteredEntries.push(input);
    } else if (isDirectory(entry) && chompPathSep(entry.relativePath).indexOf(this.cwd) > -1) {
      // if filters didn't match, but entry is directory, keep the entry in
      // a stack. We may need it if there is an entry that matched that
      // requires us to mkdir the parent directories of the file
      // eg. subdir1/subsubdir1/foo.png
      //
      // if the above matched, we must have mkdir for subdir1 and subsubdir1
      const curDirDepth = getDirDepth(entry.relativePath);
      while (dirStack.length !== 0 && dirDepth >= curDirDepth) {
        dirStack.pop();
        dirDepth--;
      }
      dirStack.push(input);
      dirDepth = curDirDepth;
    }
  });

  return filteredEntries;
}

FSTree.prototype.changes = function(options) {
  //console.log('[fs-tree-diff changes] in changes')
  let filteredEntries = [];

  //If changes is called from projections, then these wont be reset.
  if(options === undefined) {
    options = {
      files: this.files, include: this.include, exclude: this.exclude
    }
  }

  // if srcTree is true or if srcTree is false and changes is empty
  // and its called from projections( which might be a case while going through the projection)
  if (this.srcTree || (this._changes.length == 0 && options.fromProjection)) {
    if (this.files && this.include.length === 0 && this.exclude.length === 0) {
      this._entriesFromFiles();
    } else {
      this._ensureEntriesPopulated();
    }

    filteredEntries = this._filterEntries(options);
    let prevTree = new FSTree.fromEntries(this.prevEntries);

    const newTree = FSTree.fromEntries(filteredEntries);
    const patches = prevTree.calculatePatch(newTree);
    this.prevEntries = filteredEntries.slice();
    // if this.cwd is set, we should replace the relativePaths
    if (this.cwd && options.fromProjection == undefined) {
      return patches.map(patch => {
        const cwd = ensureTrailingSlash(this.cwd);
        patch[2].relativePath = patch[2].relativePath.replace(cwd, '');
        return [patch[0], patch[1].replace(cwd, ''), patch[2]];
      });
    }
    return patches;
  } else {
    let cwd = this.cwd;
    this._changes.forEach(change => {
      if(change[2]._projection) {
        let descendIntoProjection = shouldDescendIntoProjection(change[1], cwd);
        if (descendIntoProjection[0]) {
          cwd = descendIntoProjection[1] === '' ? cwd : descendIntoProjection[1];
          let childOptions = Object.assign({}, options);
          childOptions.fromProjection = true;
          let appendTarget = false;
          // If projection is present call changes() recursively
          let projectedEntries = change[2]._projection.tree.changes(childOptions);

          if (projectedEntries.length > 0) {
            let source;
            let target = change[2].relativePath;

            if (change[2]._projection.entry !== ROOT) {
              source = change[2]._projection.entry.relativePath;
            } else {
              source = '';
              target = ensureTrailingSlash(target);
            }

            projectedEntries.forEach(projectedChange => {
              if (projectedChange[0] === 'mkdir' && target.length > source.length) {
                projectedChange[0] = 'mkdirp';
              }
              projectedChange[1] = projectedChange[1].replace(chompPathSep(source), target);
              let newEntry = Entry.cloneEntry(projectedChange[2]);
              newEntry.relativePath = projectedChange[2].relativePath.replace(chompPathSep(source), target);
              projectedChange[2] = newEntry;
            });

            if (descendIntoProjection[1] === '') {
              // Create a new change array & new entry, with cwd stripped.
              let newChange = [change[0], change[1], Entry.cloneEntry(change[2])];
              projectedEntries.unshift(newChange);
            }

            projectedEntries.forEach(projectedChange => {
              if(projectedChange[1].startsWith(ensureTrailingSlash(cwd))){
                projectedChange[1] = projectedChange[1].replace(ensureTrailingSlash(cwd), '');
                projectedChange[2].relativePath = projectedChange[2].relativePath.replace(ensureTrailingSlash(cwd), '');
                filteredEntries.push(projectedChange);
              }
            });
            //filteredEntries.push.apply(filteredEntries, projectedEntries);
          }
<<<<<<< HEAD
          return change;
        });

        filteredEntries.push.apply(filteredEntries, projectedEntries);
        sortPatches(filteredEntries)

=======
        }
>>>>>>> 65018689
      } else { // change does not have projections
        if (filterMatches(change[1], this.cwd, options.files, options.include, options.exclude)) {
          var relPath = options.fromProjection === undefined ? change[1].replace(`${cwd}`, '') : change[1];
          filteredEntries.push([change[0], relPath, change[2]]);
        }
      }
    });

    return filteredEntries;
  }
};

function checkDirDepth(prevDirPath, currentDirPath){
  if(currentDirPath.includes(prevDirPath)) {
      if((currentDirPath.split(path.sep).length-1) >= (prevDirPath.split(path.sep).length-1)) {
        return true;
      }
  }
  return false;
}

FSTree.prototype.chdir = function(relativePath, options) {
  // when relativePath equals '/', we should return '' for cwd
  let cwd = (relativePath === '' || relativePath === '/' ) ? '' : ensureTrailingSlash(relativePath);

  if (cwd === this.cwd) { return this; }
  let allowEmpty = options && options.allowEmpty;
  let result = this.findByRelativePath(relativePath);
  if (result.index === -1) {
    if (!allowEmpty) {
      throw new Error(`ENOENT: no such file or directory, ${relativePath}`);
    }
  } else if (isFile(result.entry)) {
    throw new Error(`ENOTDIR: not a directory, ${relativePath}`);
  }

  let tree =  FSTree.fromParent(this, {
    cwd: cwd,
  });
  return tree;
};

FSTree.prototype.filtered = function(options) {
  return FSTree.fromParent(this, {
    cwd: options.cwd,
    include: options.include,
    exclude: options.exclude,
    files: options.files,
  });
};

FSTree.prototype.readFileSync = function(relativePath, encoding) {
  this._ensureEntriesPopulated();
  let result = this.findByRelativePath(relativePath);
  let entry = result.entry;

  // if instead of this.root we asked the entry, we could emulate symlinks on
  // readFileSync. (there will be other things to do as well, for example
  // rmdir/unlink etc..
  if(result.entry === null) {
    throw new Error(`ENOENT: no such file or directory, ${relativePath}`);
  }

  return fs.readFileSync(result.tree.root + '/' +  entry.relativePath, encoding);
};

FSTree.prototype._throwIfStopped = function(operation) {
  if (this._state === STOPPED) {
    throw new Error('NOPE, operation: ' + operation);
  }
};

FSTree.prototype.unlinkSync = function(relativePath) {
  this._throwIfStopped('unlink');

  this._ensureEntriesPopulated();

  let result = this.findByRelativePath(relativePath, { walkSymlinks: false });
  var entry = result.entry;

  // only unlinkSync when entry !== null
  // TODO: find WHY entry can be null
  if (entry !== null) {
    fs.unlinkSync(path.join(result.tree.root, entry.relativePath));
    result.tree._track('unlink', entry);
    result.tree._removeAt(result);
  }
};

FSTree.prototype.rmdirSync = function(relativePath) {
  this._throwIfStopped('rmdir');
  this._ensureEntriesPopulated();
  //var result = this.findByRelativePath(relativePath);
  let result = this.findByRelativePath(relativePath, { walkSymlinks: false });
  var entry = result.entry;

  // only rmdirSync when entry !== null
  // TODO: find WHY entry can be null
  if (entry !== null) {
    fs.rmdirSync(path.join(result.tree.root, entry.relativePath));
    result.tree._track('rmdir', entry);
    result.tree._removeAt(result);
  }
};

FSTree.prototype.mkdirSync = function(relativePath) {
  this._throwIfStopped('mkdir');
  this._ensureEntriesPopulated();

  let result = this.findByRelativePath(relativePath, { walkSymlinks: false });
  let entry = result.entry;

  if (entry) {
    logger.info('mkdirSync %s noop, directory exists', relativePath);
    return;
  }
  //TODO: add test, where  d is symlinked to a, and a has a/foo, a/foo/bar.css and try creating d/baz
  let normalizedPath = this._normalizePath(relativePath);

  fs.mkdirSync(`${this.root}${normalizedPath}`);
  entry = new Entry(normalizedPath, 0, Date.now(), Entry.DIRECTORY_MODE, null);

  this._track('mkdir', entry);
  this._insertAt(null, entry);
};


FSTree.prototype.mkdirpSync = function(relativePath) {
  this._throwIfStopped('mkdirp');
  this._ensureEntriesPopulated();

  let result = this.findByRelativePath(relativePath);
  let entry = result.entry;
  if (entry) {
    logger.info('mkdirpSync %s noop, directory exists', relativePath);
    return;
  }

  if(relativePath[0] === '/'){
    relativePath =relativePath.substr(1);
  }

  let paths = relativePath.split("/");
  let subsetPaths = [];

  // TODO: Its O(N2) should change it to O(N)
  for(let i = 0; i < paths.length; i ++ ) {
    if(i != 0) {
      subsetPaths[i] = subsetPaths[i-1] + "/" + paths[i];
    } else {
      subsetPaths[i] = paths[i];
    }
    let result = this.findByRelativePath(subsetPaths[i]);
    if(!result.entry) {
      this.mkdirSync(subsetPaths[i]);
    }
  }
};


FSTree.prototype.writeFileSync = function(relativePath, content, options) {
  this._throwIfStopped('writeFile');
  this._ensureEntriesPopulated();
  let result = this.findByRelativePath(relativePath, { walkSymlinks: false });

  var entry = result.entry;
  // ensureFile, so throw if the entry is a directory
  var mode;
  // TODO: cleanup idempotent stuff
  var checksum = md5hex('' + content);

  if (entry) {
    mode = entry.mode;

      if (!entry.checksum) {
      // lazily load checksum
      entry.checksum = md5hex(fs.readFileSync(path.join(this.root , relativePath), 'UTF8'));
    }

    if (entry.checksum === checksum) {
      // do nothin
      logger.info('writeFileSync %s noop, checksum did not change: %s === %s', relativePath, checksum, entry.checksum);
      return;
    };
  }

  let normalizedPath = this._normalizePath(relativePath);

  fs.writeFileSync(`${this.root}${normalizedPath}`, content, options);
  entry = new Entry(normalizedPath, content.length, Date.now(), mode || 0, checksum);
  var operation = result.entry ? 'change' : 'create';

  this._track(operation, entry);
  this._insertAt(null, entry);

};

FSTree.prototype.symlinkSync = function(target, relativePath /*, type */) {
  this._throwIfStopped('symlink');
  this._ensureEntriesPopulated();
  let result = this.findByRelativePath(relativePath);

  if (result.entry) {
    // Since we don't have symlinks in our abstraction, we don't care whether
    // the entry that currently exists came from a link or a write.  In either
    // case we will read the correct contents.
    return;
  }

  let normalizedPath = this._normalizePath(relativePath);
  //TODO: RESOLVEPATH(NORMALIZE PATH) TO REMOVE EXTRA SLASHES
  symlinkOrCopy.sync(target, `${this.root}${normalizedPath}`);

  // TODO: do we need this pattern?  used in funnel
  //
  // try {
  //   this.out.symlinkSync(sourcePath, destPath);
  // } catch(e) {
  //   if (!existsSync(destDir)) {
  //     mkdirp.sync(destDir);
  //   }
  //   try {
  //     fs.unlinkSync(destPath);
  //   } catch(e) {

  //   }
  //   symlinkOrCopy.sync(sourcePath, destPath);
  // }

  // TODO: should we read the file here so our entry has size, mode & checksum?
  // this turns 1 io -> 2 io (symlink -> symlink + stat)

  let mode = 0;

  let entry = new Entry(normalizedPath, 0, Date.now(), mode);
  let operation = result.entry ? 'change' : 'create';

  this._track(operation, entry);
  this._insertAt(result, entry);
};

FSTree.prototype.symlinkSyncFromEntry = function(srcFSTree,  srcRelativePath,  destRelativePath /*, type */) {
  this._throwIfStopped('symlinkSyncFromEntry');

  if (srcRelativePath === undefined) {
    throw new Error("srcRelativePath is undefined");
  } else if (destRelativePath === undefined) {
    throw new Error("destRelativePath is undefined");
  }

  this._ensureEntriesPopulated();

  let normalizedPath = this._normalizePath(destRelativePath);
  let tree = this;
  //TODO: RESOLVEPATH(NORMALIZE PATH) TO REMOVE EXTRA SLASHES
  let parent = path.dirname(destRelativePath);

  if (parent !== ".") {
    // move it to mkdirp
    let result = this.leastExistingAncestor(parent);
    if (result.entry) {
      tree = result.tree;
      normalizedPath = tree._normalizePath(path.join(result.entry.relativePath, path.basename(destRelativePath)));
    }
  }

  let destPath = `${tree.root}${normalizedPath}`;
  let sourceEntry;

  let srcAbsolutePath = srcFSTree.resolvePath(srcRelativePath);
  var destDir = path.dirname(normalizedPath);

  try {
    symlinkOrCopy.sync(srcAbsolutePath, destPath);
  } catch(e) {
    if (!existsSync(`${tree.root}${destDir}`)) {
      tree.mkdirpSync(destDir);
    }
    try {
      fs.unlinkSync(destPath);
    } catch(e) {}
    symlinkOrCopy.sync(srcAbsolutePath, destPath);
  }

  let entry = new Entry(normalizedPath, 0, Date.now(), Entry.DIRECTORY_MODE, null);

  if (srcRelativePath === "/") {
    sourceEntry = ROOT;
  } else {
     let projection = srcFSTree.findByRelativePath(srcRelativePath, { walkSymlinks: false });
     sourceEntry = projection.entry;
  }

<<<<<<< HEAD

=======
>>>>>>> 65018689
  let sourceTree = srcFSTree.chdir(srcRelativePath);

  entry._projection = {tree: sourceTree, entry: sourceEntry};

  let operation = 'mkdir';

  tree._track(operation, entry);
  tree._insertAt(null, entry);
};

/**
  reread this tree's root directory., if necessary.  The root directory may also
  have changed.  Note that just as with initial reading, rereading is done lazily.

  This is used when we are not able to track our changes, because our root is
  written to directly, rather than via this facade.  This can happen because either:

    a) our root is a source directory or
    b) our root is the outputPath of a plugin that does not yet utilize this fs facade for writing

  Root changes are discouraged but are supported because broccoli-plugin
  supports plugins with unstable output paths.  Such plugins' out trees will
  necessarily be treated as source trees as those plugins will not be fs facade
  aware, which is why it is an error to change the root of a non-source tree.
*/
FSTree.prototype.reread = function(newRoot) {
  if (!this.srcTree) {
    if (newRoot && path.normalize(newRoot + path.sep) != this.root) {
      throw new Error(
        `Cannot change root from '${this.root}' to '${newRoot}' of a non-source tree.`
      );
    }
    // reread is a no-op if our entries is populated by an upstream plugin
    return;
  }

  if (newRoot) {
    this.root = path.normalize(path.resolve(newRoot) + path.sep);
  }

  // TODO: stash current entries so we can calculate a diff
  // don't eagerly read, but invalidate our current entries
  this.__hasEntries = false;
};

FSTree.prototype._entriesFromFiles = function() {
  if (this._hasEntries) {
    return;
  }
  let tempTree = FSTree.fromPaths(this.files, { sortAndExpand: true });
  this.entries = tempTree.entries;
};

FSTree.prototype._ensureEntriesPopulated = function() {
  if (this._hasEntries) {
    return;
  }
  this.entries = walkSync.entries(this.root);
};

FSTree.prototype._track = function(operation, entry) {
  var relativePath = entryRelativePath(entry);
  this._relativePathToChange[relativePath] = this._changes.push([
    operation,
    relativePath,
    entry
  ]) - 1;
};

FSTree.prototype._insertAt = function(result, entry) {
  if (result && result.index > -1) {
    // already exists in a position
    this.entries[result.index] = entry;
  } else {
    // find appropriate position
    // TODO: experiment with binary search since entries are sorted, (may be a perf win)
    for (let position = 0; position < this.entries.length; position++) {
      let current = this.entries[position];
      let currentPath = entryRelativePath(current);
      //TODO: shd call the entryRelativePathWalksyncWithTrailingSlash instead of entryRelativePath
      let entryPath = entryRelativePath(entry);

      if (currentPath === entryPath) {
        // replace
        this.entries[position] = entry;
        return position;
      } else if (currentPath > entryPath) {
        // insert before
        this.entries.splice(position, 0, entry);
        return position;
      } else {
        // do nothing, still waiting to find the right place

      }
    }

    // we are at the end, and have not yet found an appropriate place, this
    // means the end is the appropriate place
    return this.entries.push(entry);
  }
};

FSTree.prototype._removeAt = function(result) {
  if (result.index === -1) {
    return;
  }

  for (let position=0; position < this.entries.length; ++position) {
    let current = this.entries[position];
    if (entryRelativePath(current) === entryRelativePath(result.entry)) {
      this.entries.splice(position, 1);
      return;
    }
  }
};

function match(path, matcher) {
  if (matcher instanceof RegExp) {
    return matcher.test(path);
  } else if (typeof matcher === 'string') {
    // TODO: preprocess filters (eg cache minimatch instances the way funnel does)
    return new Minimatch(matcher).match(path);
  } else if (typeof matcher === 'function') {
    return matcher(path);
  }

  throw new Error('wat is happening');
}

function shouldDescendIntoProjection(entryPath, cwd){
  // We should descend into the projection if cwd equals entryPath or if
  // entryPath starts with cwd
  // If the above is false, we can still descend if we have a partial match
  // when cwd starts with entryPath. In that case, we will return the portion
  // of the cwd that was not match. This indicates a partial match.

  // TODO: its too inconsistent when cwd and when relativePath has trailing slashes
  cwd = Entry.chompLeadAndTrailingPathSep(cwd);
  entryPath = Entry.chompLeadAndTrailingPathSep(entryPath);
  var val = cwd === entryPath || entryPath.startsWith(ensureTrailingSlash(cwd));
  if (!val && cwd.startsWith(ensureTrailingSlash(entryPath))){
    return [true, ensureTrailingSlash(cwd.replace(ensureTrailingSlash(entryPath), ''))];
  }
  return [val, ''];
}

function filterMatches(entryPath, cwd, files, include, exclude){
  // exclude if outside of cwd
  if (!entryPath.startsWith(ensureTrailingSlash(cwd))) {
    return false;
  }

  if ((files !== null && files.length > 0) && (include.length > 0 || exclude.length > 0)) {
    throw new Error('Cannot pass files option (array or function) and a include/exlude filter. You can only have one or the other');
  }

  // previously, we always assumed cwd did not have a trailing slash, but that was not true
  if (cwd) {
    entryPath = entryPath.replace(ensureTrailingSlash(cwd), '');
  }

  if (files !== null) {
    // include only if it matches an entry in files
    return files.indexOf(entryPath) > -1;
  }

  if (exclude.length > 0) {
    // exclude if matched by anything in exclude or if entryPath equals cwd
    if ((cwd && entryPath === cwd) || exclude.some(matcher => match(entryPath, matcher))) {
      return false;
    }
  }

  if (include.length > 0) {
    // exclude unless matched by something in includes
    if (include.every(matcher => !match(entryPath, matcher))) {
      return false;
    }
  }

  return true;
}

FSTree.prototype.filter = function(fn, context) {
  return this.entries.filter(e => {
    return filterMatches(entryRelativePath(e), this.cwd, this.files, this.include, this.exclude);
  }).filter(fn, context);
};

FSTree.prototype.forEach = function(fn, context) {
  this.entries.forEach(fn, context);
};

FSTree.prototype.calculatePatch = function(otherFSTree, isEqual) {
  if (arguments.length > 1 && typeof isEqual !== 'function') {
    throw new TypeError('calculatePatch\'s second argument must be a function');
  }

  if (typeof isEqual !== 'function') {
    isEqual = FSTree.defaultIsEqual;
  }

  let ours = this.entries;
  let theirs = otherFSTree.entries;
  let additions = [];

  let i = 0;
  let j = 0;

  let removals = [];

  while (i < ours.length && j < theirs.length) {
    let x = ours[i];
    let y = theirs[j];
    let xpath = entryRelativePath(x);
    let ypath = entryRelativePath(y);

    if (xpath < ypath) {
      // ours
      i++;

      removals.push(removeCommand(x));

      // remove additions
    } else if (xpath > ypath) {
      // theirs
      j++;
      additions.push(addCommand(y));
    } else {
      if (!isEqual(x, y)) {
        let xFile = isFile(x);
        let yFile = isFile(y);

        if(xFile === yFile) {
          // file -> file update or directory -> directory update
          additions.push(updateCommand(y));
        } else {
          // file -> directory or directory -> file
          removals.push(removeCommand(x));
          additions.push(addCommand(y));
        }
      }
      // both are the same
      i++; j++;
    }
  }

  // cleanup ours
  for (; i < ours.length; i++) {
    removals.push(removeCommand(ours[i]));
  }

  // cleanup theirs
  for (; j < theirs.length; j++) {
    additions.push(addCommand(theirs[j]));
  }

  // operations = removals (in reverse) then additions
  return removals.reverse().concat(additions);
};

FSTree.prototype.calculateAndApplyPatch = function(otherFSTree, input, output, delegate) {
  var patch = this.calculatePatch(otherFSTree);
  FSTree.applyPatch(input, output, patch, delegate);
};

FSTree.defaultIsEqual = function defaultIsEqual(entryA, entryB) {
  if (isDirectory(entryA) && isDirectory(entryB)) {
    // ignore directory changes by default
    return true;
  }

  var equal = entryA.size === entryB.size &&
       +entryA.mtime === +entryB.mtime &&
       entryA.mode === entryB.mode;


  if (!equal) {
    logger.info('invalidation reason: \nbefore %o\n entryB %o', entryA, entryB);
  }

  return equal;
};

FSTree.applyPatch = function(input, output, patch, _delegate) {
  var delegate = assign({}, DEFAULT_DELEGATE, _delegate);
  for (var i = 0; i < patch.length; i++) {
    applyOperation(input, output, patch[i], delegate);
  }
};

function applyOperation(input, output, operation, delegate) {
  var method = operation[0];
  var relativePath = operation[1];
  var inputPath = path.join(input, relativePath);
  var outputPath = path.join(output, relativePath);

  var delegateType = typeof delegate[method];
  if (delegateType === 'function') {
    delegate[method](inputPath, outputPath, relativePath);
  } else {
    throw new Error('Unable to apply patch operation: ' + method + '. The value of delegate.' + method + ' is of type ' + delegateType + ', and not a function. Check the `delegate` argument to `FSTree.prototype.applyPatch`.');
  }
}

function addCommand(entry) {
  return [isDirectory(entry) ? 'mkdir' : 'create', entryRelativePath(entry), entry];
}

function removeCommand(entry) {
  return [isDirectory(entry) ? 'rmdir' : 'unlink', entryRelativePath(entry), entry];
}

function updateCommand(entry) {
  return ['change', entryRelativePath(entry), entry];
<<<<<<< HEAD
}

=======
}
>>>>>>> 65018689
<|MERGE_RESOLUTION|>--- conflicted
+++ resolved
@@ -107,11 +107,7 @@
 
   if (!this.parent) {
     this.__changes = [];
-<<<<<<< HEAD
-    if(!this.srcTree) {
-=======
     if (!this.srcTree) {
->>>>>>> 65018689
       this.start();
     } else {
       // srcTree is true, should not write to a tree.
@@ -660,7 +656,7 @@
             }
 
             projectedEntries.forEach(projectedChange => {
-              if(projectedChange[1].startsWith(ensureTrailingSlash(cwd))){
+              if (projectedChange[1].startsWith(ensureTrailingSlash(cwd))) {
                 projectedChange[1] = projectedChange[1].replace(ensureTrailingSlash(cwd), '');
                 projectedChange[2].relativePath = projectedChange[2].relativePath.replace(ensureTrailingSlash(cwd), '');
                 filteredEntries.push(projectedChange);
@@ -668,16 +664,7 @@
             });
             //filteredEntries.push.apply(filteredEntries, projectedEntries);
           }
-<<<<<<< HEAD
-          return change;
-        });
-
-        filteredEntries.push.apply(filteredEntries, projectedEntries);
-        sortPatches(filteredEntries)
-
-=======
         }
->>>>>>> 65018689
       } else { // change does not have projections
         if (filterMatches(change[1], this.cwd, options.files, options.include, options.exclude)) {
           var relPath = options.fromProjection === undefined ? change[1].replace(`${cwd}`, '') : change[1];
@@ -971,10 +958,6 @@
      sourceEntry = projection.entry;
   }
 
-<<<<<<< HEAD
-
-=======
->>>>>>> 65018689
   let sourceTree = srcFSTree.chdir(srcRelativePath);
 
   entry._projection = {tree: sourceTree, entry: sourceEntry};
@@ -1290,9 +1273,4 @@
 
 function updateCommand(entry) {
   return ['change', entryRelativePath(entry), entry];
-<<<<<<< HEAD
-}
-
-=======
-}
->>>>>>> 65018689
+}