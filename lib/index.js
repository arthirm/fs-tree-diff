--- conflicted
+++ resolved
@@ -581,371 +581,134 @@
   return filteredEntries;
 }
 
-
-FSTree.prototype.changes = function(options) {
-  let filteredEntries = [];
-
+function setOptions(tree, options) {
+  // here we need a variable for this.cwd, which later on, we will need to prepend options.cwdPostfix to it.
   //If changes is called from projections, then these wont be reset.
   if(options === undefined) {
     options = {
-      files: this.files, include: this.include, exclude: this.exclude
-    }
-  }
-  // here we need a variable for this.cwd, which later on, we will need to prepend options.cwdPostfix to it.
-
-  // if srcTree is true or if srcTree is false and changes is empty
-  // and its called from projections( which might be a case while going through the projection)
-  if (this.srcTree || (this._changes.length == 0 && options.fromProjection)) {
-    if (this.files && this.include.length === 0 && this.exclude.length === 0) {
-      this._entriesFromFiles();
-    } else {
-      this._ensureEntriesPopulated();
-    }
-
-    filteredEntries = this._filterEntries(options);
-    let prevTree = new FSTree.fromEntries(this.prevEntries);
-
-    const newTree = FSTree.fromEntries(filteredEntries);
-    const patches = prevTree.calculatePatch(newTree);
-    this.prevEntries = filteredEntries.slice();
-    // if this.cwd is set, we should replace the relativePaths
-    if (this.cwd) {
-      return patches.map(patch => {
-        const cwd = ensureTrailingSlash(this.cwd);
-<<<<<<< HEAD
-        patch[2].relativePath = ensureTrailingSlash(patch[2].relativePath).replace(cwd, '');
-       // patch[1] = ensureTrailingSlash(patch[1]).replace(cwd, '');
-        // if(patch[1] === '') {
-        //   object.splice(index, 1);
-        // } else {
-         // return [patch[0], patch[1], patch[2]];
-       // }
-        return [patch[0], patch[1].replace(cwd, ''), patch[2]];
-=======
-        let newEntry = Entry.cloneEntry(patch[2]);
-        newEntry.relativePath = newEntry.relativePath.replace(this.cwd, '');
-        return [patch[0], patch[1].replace(cwd, ''), newEntry];
->>>>>>> c1215e59
-      });
-    }
-    return patches;
+       files: tree.files, include: tree.include, exclude: tree.exclude
+    }
+  }
+  // every time changes is called (either from projections or from plugins), the cwd will be reset.
+  return options;
+}
+
+
+FSTree.prototype.changes = function(options) {
+  let filteredEntries = [];
+  options = setOptions(this, options);
+
+  // if srcTree is true or if srcTree is false and changes are empty
+  // (might be a case when called from projections) then diff to find patches
+
+  let shouldDiff = this.srcTree || (this._changes.length == 0 && options.fromProjection);
+  if (shouldDiff) {
+    return difftoFindPatches(this, filteredEntries, options);
   } else {
-    let cwd = this.cwd;
-    this._changes.forEach(change => {
-
-      debugger;
-      if(change[2]._projection) {
-<<<<<<< HEAD
-
-        if (shouldFollowSymlink(change[1], cwd)) {
-          let childOptions = Object.assign({}, options);
-          childOptions.fromProjection = true;
-          // If projection is present call changes() recursively
-          debugger;
-          let projectedEntries = change[2]._projection.tree.changes(childOptions);
-=======
-        // TODO: altCwd is a horrible name, totally need to find a better name
-        const altCwd = options.cwdPostfix ? `${cwd}${options.cwdPostfix}` : cwd;
-        if (shouldFollowSymlink(change[1], altCwd)) {
-          // If projection is present call changes() recursively
-          options.fromProjection = true;
-          options.cwdPostfix = altCwd.replace(ensureTrailingSlash(change[1]), '');
-          let projectedEntries = change[2]._projection.tree.changes(options);
->>>>>>> c1215e59
-
-          console.log(projectedEntries);
-          console.log("--------" + cwd)
-
-          if (projectedEntries.length > 0) {
-            let target = ensureTrailingSlash(change[2].relativePath);
-            // Here, we need to prefix the relativePath of the current entry to
-            // the return patches from changes
-            projectedEntries.forEach(projectedChange => {
-              // TODO: what condition should we NOT do mkdirp?
-              if (projectedChange[0] === 'mkdir') {
-                projectedChange[0] = 'mkdirp';
-              }
-
-
-              // Prevent duplicates. Is this the right way to do it??
-              if (!ensureTrailingSlash(projectedChange[1]).startsWith(target)) {
-                projectedChange[1] = `${target}${projectedChange[1]}`;
-              }
-              let newEntry = Entry.cloneEntry(projectedChange[2]);
-              if (!ensureTrailingSlash(projectedChange[2].relativePath).startsWith(target)) {
-                newEntry.relativePath = `${target}${projectedChange[2].relativePath}`;
-              }
-              projectedChange[2] = newEntry;
-            });
-
-            // since we have entries from the current dir, unshift change onto projectedEntries
-            projectedEntries.unshift([change[0], change[1], Entry.cloneEntry(change[2])]);
-            projectedEntries.forEach(projectedChange => {
-              if (projectedChange[1].startsWith(cwd)) {
-                projectedChange[1] = projectedChange[1].replace(cwd, '');
-                projectedChange[2].relativePath = projectedChange[2].relativePath.replace(cwd, '');
-                filteredEntries.push(projectedChange);
-              }
-            });
-          }
-        }
-      } else { // change does not have projections
-<<<<<<< HEAD
-
-        debugger;
-        if (filterMatches(change[1], this.cwd, options.files, options.include, options.exclude)) {
-=======
-        let cwd = options.cwdPostfix ? `${this.cwd}${options.cwdPostfix}`:this.cwd;
-        if (filterMatches(change[1], cwd, options.files, options.include, options.exclude)) {
->>>>>>> c1215e59
-          let newEntry = Entry.cloneEntry(change[2]);
-          newEntry.relativePath = newEntry.relativePath.replace(cwd, '');
-          filteredEntries.push([change[0], change[1].replace(cwd, ''), newEntry]);
-        }
-      }
+    return processChanges(this, filteredEntries, options);
+  }
+};
+
+function difftoFindPatches(tree, filteredEntries, options) {
+  let filtersForFiles = tree.files && tree.include.length === 0 && tree.exclude.length === 0;
+  if (filtersForFiles) {
+    tree._entriesFromFiles();
+  } else {
+    tree._ensureEntriesPopulated();
+  }
+
+  filteredEntries = tree._filterEntries(options);
+  let prevTree = new FSTree.fromEntries(tree.prevEntries);
+
+  const newTree = FSTree.fromEntries(filteredEntries);
+  const patches = prevTree.calculatePatch(newTree);
+  tree.prevEntries = filteredEntries.slice();
+  // if this.cwd is set, we should replace the relativePaths
+  if (tree.cwd) {
+    return patches.map(patch => {
+      const cwd = ensureTrailingSlash(tree.cwd);
+      let newEntry = Entry.cloneEntry(patch[2]);
+      newEntry.relativePath = newEntry.relativePath.replace(tree.cwd, '');
+      return [patch[0], patch[1].replace(cwd, ''), newEntry];
     });
-    console.log(" filteredEntries")
-    console.log(filteredEntries)
-    return filteredEntries;
-  }
-};
-
-
-
-// FSTree.prototype.changes = function(options) {
-//   let filteredEntries = [];
-//
-//   //If changes is called from projections, then these wont be reset.
-//   if(options === undefined) {
-//     options = {
-//       files: this.files, include: this.include, exclude: this.exclude
-//     }
-//   }
-//
-//   // if srcTree is true or if srcTree is false and changes is empty
-//   // and its called from projections( which might be a case while going through the projection)
-//   if (this.srcTree || (this._changes.length == 0 && options.fromProjection)) {
-//     if (this.files && this.include.length === 0 && this.exclude.length === 0) {
-// =======
-//   let tree = this;
-//   this._changes.forEach(change => {
-//     //console.log(change[0] + " " + change [1] + " " + change[2].relativePath + " " + change[2]._projection === undefined)
-//     //console.log(change[0] + " " + change [1] + " " + change[2].relativePath )
-//   })
-//
-//   options = setOptions(tree, options);
-//
-//   // if srcTree is true or if srcTree is false and changes is empty
-//   // and its called from projections( which might be a case while going through the projection)
-//   let shouldDiff = this.srcTree || (this._changes.length == 0 && options.fromProjection);
-//
-//   if (shouldDiff) {
-//     let filtersForFiles = this.files && this.include.length === 0 && this.exclude.length === 0;
-//     if (filtersForFiles) {
-// >>>>>>> Stashed changes
-//       this._entriesFromFiles();
-//     } else {
-//       this._ensureEntriesPopulated();
-//     }
-//
-//     filteredEntries = this._filterEntries(options);
-//     let prevTree = new FSTree.fromEntries(this.prevEntries);
-//
-//     const newTree = FSTree.fromEntries(filteredEntries);
-//     const patches = prevTree.calculatePatch(newTree);
-//     this.prevEntries = filteredEntries.slice();
-//     // if this.cwd is set, we should replace the relativePaths
-//     if (this.cwd && options.fromProjection == undefined) {
-//       return patches.map(patch => {
-//         const cwd = ensureTrailingSlash(this.cwd);
-//         patch[2].relativePath = patch[2].relativePath.replace(cwd, '');
-//         return [patch[0], patch[1].replace(cwd, ''), patch[2]];
-//       });
-//     }
-//     return patches;
-//   } else {
-// <<<<<<< Updated upstream
-//     let cwd = this.cwd;
-//     this._changes.forEach(change => {
-//       if(change[2]._projection) {
-//         let descendIntoProjection = shouldDescendIntoProjection(change[1], cwd);
-//         if (descendIntoProjection[0]) {
-//           cwd = descendIntoProjection[1] === '' ? cwd : descendIntoProjection[1];
-//           let childOptions = Object.assign({}, options);
-//           childOptions.fromProjection = true;
-//           let appendTarget = false;
-//           // If projection is present call changes() recursively
-//           let projectedEntries = change[2]._projection.tree.changes(childOptions);
-//
-//           if (projectedEntries.length > 0) {
-//             let source;
-//             let target = change[2].relativePath;
-//
-//             if (change[2]._projection.entry !== ROOT) {
-//               source = change[2]._projection.entry.relativePath;
-//             } else {
-//               source = '';
-//               target = ensureTrailingSlash(target);
-//             }
-//
-//             projectedEntries.forEach(projectedChange => {
-//               if (projectedChange[0] === 'mkdir' && target.length > source.length) {
-//                 projectedChange[0] = 'mkdirp';
-//               }
-//               projectedChange[1] = projectedChange[1].replace(chompPathSep(source), target);
-//               let newEntry = Entry.cloneEntry(projectedChange[2]);
-//               newEntry.relativePath = projectedChange[2].relativePath.replace(chompPathSep(source), target);
-//               projectedChange[2] = newEntry;
-//             });
-//
-//             if (descendIntoProjection[1] === '') {
-//               // Create a new change array & new entry, with cwd stripped.
-//               let newChange = [change[0], change[1], Entry.cloneEntry(change[2])];
-//               projectedEntries.unshift(newChange);
-//             }
-//
-//             projectedEntries.forEach(projectedChange => {
-//               if (projectedChange[1].startsWith(ensureTrailingSlash(cwd))) {
-//                 projectedChange[1] = projectedChange[1].replace(ensureTrailingSlash(cwd), '');
-//                 projectedChange[2].relativePath = projectedChange[2].relativePath.replace(ensureTrailingSlash(cwd), '');
-//                 filteredEntries.push(projectedChange);
-//               }
-//             });
-//             //filteredEntries.push.apply(filteredEntries, projectedEntries);
-//           }
-//         }
-//       } else { // change does not have projections
-//         if (filterMatches(change[1], this.cwd, options.files, options.include, options.exclude)) {
-//           var relPath = options.fromProjection === undefined ? change[1].replace(`${cwd}`, '') : change[1];
-//           filteredEntries.push([change[0], relPath, change[2]]);
-//         }
-// =======
-//
-//     // console.log("-----CHANGES !!!!!!!!!!!!!!!!!!!!!!")
-//     // console.log(this._changes);
-//     //  console.log("-----CHANGES END  !!!!!!!!!!!!!!!!!!!!!!")
-//     // this._changes.forEach(change => {
-//     //   //console.log(change[0] + " " + change [1] + " " + change[2].relativePath + " " + change[2]._projection === undefined)
-//     //   console.log(change[0] + " " + change [1] + " " + change[2].relativePath )
-//     // })
-//    //  console.log("-----CHANGES END  !!!!!!!!!!!!!!!!!!!!!!")
-//    //  console.log( options);
-//
-//     // if(this.parent) {
-//     //  return  this.parent.changes();
-//     // } else {
-//       this._changes.forEach(change => {
-//        processChange(change, options, filteredEntries, this)
-//       });
-//    // }
-//
-//     return filteredEntries;
-//   }
-// };
-//
-// function setOptions(tree, options) {
-//   //If changes is called from projections, then these wont be reset.
-//   if(options === undefined) {
-//     options = {
-//      // cwd: tree.cwd, files: tree.files, include: tree.include, exclude: tree.exclude
-//        files: tree.files, include: tree.include, exclude: tree.exclude
-//     }
-//   }
-//
-//   // every time changes is called (either from projections or from plugins), the cwd will be reset.
-//   //options.cwd = tree.cwd;
-//   return options;
-// }
-//
-//
-// function processChange(change, options, filteredEntries, tree) {
-//   if (change[2]._projection) {
-//     let descendIntoProjection = shouldDescendIntoProjection(change[1], cwd);
-//     if (descendIntoProjection[0]) {
-//       cwd = descendIntoProjection[1] === '' ? cwd : descendIntoProjection[1];
-//       let childOptions = Object.assign({}, options);
-//       childOptions.fromProjection = true;
-//     //if (change[2].relativePath.startsWith(tree.cwd)) {
-//
-//     //  options.fromProjection = true;
-//
-//       let patchesFromProjections = [];
-//       // If projection is present call changes() recursively
-//       patchesFromProjections = change[2]._projection.tree.changes(options);
-//
-//       postProcessPatches(change, patchesFromProjections);
-//
-//
-//       filteredEntries.push.apply(filteredEntries, patchesFromProjections);
-//
-//
-//       sortPatches(filteredEntries);
-//     }
-//
-//   } else { // change does not have projections
-//     //console.log("----filterMatches  else  "+ tree.cwd +" " + (tree.cwd != '') + " " +change[1].indexOf(tree.cwd)  + "  " + change[1] + " " +  filterMatches(change[1], tree.cwd, options.files, options.include, options.exclude));
-//      if (filterMatches(change[1], tree.cwd, options.files, options.include, options.exclude)) {
-//        let relativePath = options.fromProjection == undefined ?  change[1].replace(`${tree.cwd}`, '') : change[1]
-//        filteredEntries.push([change[0], relativePath, change[2]]);
-//      }
-//    }
-//
-//   return filteredEntries;
-// }
-//
-// function postProcessPatches(change, patchesFromProjections) {
-//   let appendTarget = false;
-//   let source;
-//
-//   let target = change[2].relativePath;
-//   if (change[2]._projection.entry !== ROOT) {
-//     source = change[2]._projection.entry.relativePath;
-//   } else {
-//     source = "";
-//     target = ensureTrailingSlash(target);
-//   }
-//
-// <<<<<<< Updated upstream
-// =======
-//   patchesFromProjections.map(change => {
-//     if (change[0] === 'mkdir' && target.length > source.length) {
-//       change[0] = 'mkdirp';
-//     }
-//     // If projection entry is ROOT, target will be prefixed for all entries
-//     if(target.indexOf("initializers") > -1) {
-//
-//       console.log("------beofre instance initializer --------")
-//       console.log(change)
-//     }
-//
-//
-//
-//     change[1] = change[1].replace(chompPathSep(source), target);
-//    // if(change[2].relativePath.indexOf(target) < 0) {
-//       let newRelativePath =  change[2].relativePath.replace(chompPathSep(source), target);
-//       let newEntry = new Entry(newRelativePath, change[2].size, change[2].mtime, change[2].mode, change[2].checksum);
-//
-//       Object.keys(change[2]).forEach(key => {
-//         if(key != 'relativePath') {
-//           newEntry[key] = change[2][key];
-//         }
-//        });
-//       change[2] = newEntry;
-//
-//      // change[2].relativePath = change[2].relativePath.replace(chompPathSep(source), target);
-//     //}
-//
-//     if(target.indexOf("initializers") > -1) {
-//
-//       console.log("------instance initializer --------")
-//       console.log(change)
-//       console.log(newEntry);
-//     }
-//
-//       return change;
-//   });
-//
-// }
+  }
+  return patches;
+}
+
+function processChanges(tree, filteredEntries, options) {
+  let cwd = tree.cwd;
+  tree._changes.forEach(change => {
+    if(change[2]._projection) {
+      processChangeWithProjections(cwd, change, options, filteredEntries);
+    } else { // change does not have projections
+      processChangeWithoutProjection(tree, change, options, filteredEntries);
+    }
+  });
+  return filteredEntries;
+}
+
+
+function processChangeWithProjections(cwd, change, options, filteredEntries) {
+  // TODO: altCwd is a horrible name, totally need to find a better name
+  const altCwd = options.cwdPostfix ? `${cwd}${options.cwdPostfix}` : cwd;
+  if (shouldFollowSymlink(change[1], altCwd)) {
+    options.fromProjection = true;
+    options.cwdPostfix = altCwd.replace(ensureTrailingSlash(change[1]), '');
+    // If projection is present call changes() recursively
+    let projectedEntries = change[2]._projection.tree.changes(options);
+
+    if (projectedEntries.length > 0) {
+      postProcessPatchesFromProjections(change, projectedEntries, filteredEntries, cwd)
+    }
+  }
+}
+
+
+function processChangeWithoutProjection(tree, change, options, filteredEntries) {
+  let cwd = options.cwdPostfix ? `${tree.cwd}${options.cwdPostfix}`:tree.cwd;
+  if (filterMatches(change[1], cwd, options.files, options.include, options.exclude)) {
+    let newEntry = Entry.cloneEntry(change[2]);
+    newEntry.relativePath = newEntry.relativePath.replace(cwd, '');
+    filteredEntries.push([change[0], change[1].replace(cwd, ''), newEntry]);
+  }
+}
+
+
+// 1. Prefix relativePath of current change to the returned patches from changes()
+// 2. push current change to patches
+// 3. remove CWD from the relativePath of the returned patches
+function postProcessPatchesFromProjections(change, projectedEntries, filteredEntries, cwd) {
+  let target = ensureTrailingSlash(change[2].relativePath);
+  // 1. Here, we need to prefix the relativePath of the current entry to
+  // the return patches from changes
+  projectedEntries.forEach(projectedChange => {
+    // TODO: what condition should we NOT do mkdirp?
+    if (projectedChange[0] === 'mkdir') {
+      projectedChange[0] = 'mkdirp';
+    }
+    // Prevent duplicates. Is this the right way to do it??
+    if (!ensureTrailingSlash(projectedChange[1]).startsWith(target)) {
+      projectedChange[1] = `${target}${projectedChange[1]}`;
+    }
+    let newEntry = Entry.cloneEntry(projectedChange[2]);
+    if (!ensureTrailingSlash(projectedChange[2].relativePath).startsWith(target)) {
+      newEntry.relativePath = `${target}${projectedChange[2].relativePath}`;
+    }
+    projectedChange[2] = newEntry;
+  });
+
+  // 2. since we have entries from the current dir, unshift change onto projectedEntries
+  projectedEntries.unshift([change[0], change[1], Entry.cloneEntry(change[2])]);
+  // 3. Remove cwd from the relativePath
+  projectedEntries.forEach(projectedChange => {
+    if (projectedChange[1].startsWith(cwd)) {
+      projectedChange[1] = projectedChange[1].replace(cwd, '');
+      projectedChange[2].relativePath = projectedChange[2].relativePath.replace(cwd, '');
+      filteredEntries.push(projectedChange);
+    }
+  });
+
+}
 
 function checkDirDepth(prevDirPath, currentDirPath){
   if(currentDirPath.includes(prevDirPath)) {
