--- conflicted
+++ resolved
@@ -511,10 +511,6 @@
 
 
 FSTree.prototype.mkdirpSync = function(relativePath) {
-<<<<<<< HEAD
-
-=======
->>>>>>> 5bf5e8cc
   this._throwIfStopped('mkdirp');
   this._ensureEntriesPopulated();
 
@@ -530,10 +526,6 @@
 
   // TODO: Its O(N2) should change it to O(N)
   for(let i = 0; i < paths.length; i ++ ) {
-<<<<<<< HEAD
-
-=======
->>>>>>> 5bf5e8cc
     if(i != 0) {
       subsetPaths[i] = subsetPaths[i-1] + "/" + paths[i];
     } else {
@@ -678,31 +670,11 @@
 
 FSTree.prototype._track = function(operation, entry) {
   var relativePath = entryRelativePath(entry);
-<<<<<<< HEAD
-
   this._relativePathToChange[relativePath] = this._changes.push([
     operation,
     relativePath,
     entry
   ]) - 1;
-=======
-  // ensure we dedupe changes (only take the last)
-  var position = this._relativePathToChange[relativePath];
-  if (position === undefined) {
-    // new, so append
-    this._relativePathToChange[relativePath] = this._changes.push([
-      operation,
-      relativePath,
-      entry
-    ]) - 1;
-  } else {
-    if (this._changes[position][0] !== operation) {
-      throw new Error('Two different operation is being done on the same file.');
-    }
-    // existing, so replace
-    this._changes[position][2] = entry;
-  }
->>>>>>> 5bf5e8cc
 };
 
 FSTree.prototype._insertAt = function(result, entry) {
