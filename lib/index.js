'use strict';

const fs = require('fs');
const path = require('path-posix');
const assign = require('object-assign');
const symlinkOrCopy = require('symlink-or-copy');
const Entry = require('./entry');
const logger = require('heimdalljs-logger')('fs-tree-diff:');
const util = require('./util');
const treeOptionHelpers = require('./tree-option-helpers');
const md5hex = require('md5hex');
const MatcherCollection = require('matcher-collection');
const merge = require('lodash.merge');
const existsSync = require('exists-sync');
const walkSync = require('walk-sync');
const Minimatch = require('minimatch').Minimatch;
const symlink = util.symlink;

const chompPathSep = util.chompPathSep;
const chompLeadAndTrailingPathSep = util.chompLeadAndTrailingPathSep;
const lchompPathStart = util.lchompPathStart;
const entry2Stat = util.entry2Stat;
const sortAndExpand = treeOptionHelpers.sortAndExpand;
const entryRelativePath = util.entryRelativePath;
const sortPatches = util.sortPatches;
const validateSortedUnique = treeOptionHelpers.validateSortedUnique;
const isFile = Entry.isFile;
const isDirectory = Entry.isDirectory;

const ROOT = 'root';

const DEFAULT_DELEGATE = {
  unlink: function(inputPath, outputPath, relativePath) {
    fs.unlinkSync(outputPath);
  },
  rmdir: function(inputPath, outputPath, relativePath) {
    fs.rmdirSync(outputPath);
  },
  mkdir: function(inputPath, outputPath, relativePath) {
    fs.mkdirSync(outputPath);
  },
  change: function(inputPath, outputPath, relativePath) {
    // We no-op if the platform can symlink, because we assume the output path
    // is already linked via a prior create operation.
    if (symlinkOrCopy.canSymlink) {
      return;
    }

    fs.unlinkSync(outputPath);
    symlinkOrCopy.sync(inputPath, outputPath);
  },
  create: function(inputPath, outputPath, relativePath) {
    symlinkOrCopy.sync(inputPath, outputPath);
  }
};

const STARTED = 'started';
const STOPPED = 'stopped';

function TRUE() { return true; }

module.exports = FSTree;

function FSTree(options) {
  options = options || {};

  if (options.parent) {
    this.parent = options.parent;
  } else {
    this.parent = null;
    this.entries = options.entries;
    let entries = this.entries;

    if (options.sortAndExpand) {
      sortAndExpand(entries);
    } else {
      validateSortedUnique(entries);
    }
  }

  this.parent = options.parent || null;
  this.cwd = options.cwd || '';
  this.files = options.files ||  null;
  this.exclude = options.exclude || [];
  this.include = options.include || [];

  /**
    Indicates whether this tree should act as a source tree.  A source tree is
    one that has to reread its root to discover changes, rather than tracking
    its changes from calls to `mkdirSync`, `writeFileSync` &c.

    There are two kinds of source trees:

      1.  Trees that are no plugin's output, ie the input trees for leaf nodes
          that refer to source directories.
      2.  Trees that are the output of a plugin that does not support the
          fsFacade feature and therefore still uses fs to write.
  */
  this.srcTree = !! options.srcTree;

  if ('root' in options) {
    let root = options.root;

    validateRoot(root);
    this.root = path.normalize(options.root + path.sep);
  }

  if (!this.parent) {
    this.__changes = [];
    if (!this.srcTree) {
      this.start();
    } else {
      // srcTree is true, should not write to a tree.
      this.stop();
    }
  }
}

function validateRoot(root) {
  if (typeof root !== 'string' || !path.isAbsolute(root)) {
    throw TypeError(`Root must be an absolute path, tree.root: '${root}'`);
  }
}

function ensureTrailingSlash(inputPath) {
  return inputPath === '' ? '' : `${chompPathSep(inputPath)}/`;
}

FSTree.prototype = {
  get _changes() {
      return this.parent ? this.parent._changes : this.__changes;
  },

  get _hasEntries() {
    return this.parent ? this.parent._hasEntries : this.__hasEntries;
  },

  get cwd() {
    return ensureTrailingSlash(this._cwd);
  },

  set cwd(value) {
    // strip leading and trailing slashes here for consistency
    this._cwd = value.replace(/^\/|\/$/g, '');
  },

  get entries() {
    return this.parent ? this.parent.entries : this._entries;
  },

  set entries(value) {
    if (this.parent) {
      this.parent.entries = value;
    } else {
      this._entries = value || [];
      this.__hasEntries = Array.isArray(value);
    }
  },

  get exclude() {
    return this.parent ? this.parent.exclude : this._exclude;
  },

  set exclude(value) {
    if (this.parent) {
      this.parent.exclude = value;
    } else {
      this._exclude = value;
    }
  },

  get files() {
    return this.parent ? this.parent.files : this._files;
  },

  set files(value) {
    if (this.parent) {
      this.parent.files = value;
    } else {
      this._files = value;
    }
  },

  get include() {
    return this.parent ? this.parent.include : this._include;
  },

  set include(value) {
    if (this.parent) {
      this.parent.include = value;
    } else {
      this._include = value;
    }
  },

  get parent() {
    return this._parent;
  },

  set parent(value) {
    this._parent = value;
  },

  get _relativePathToChange() {
    return this.parent ? this.parent._relativePathToChange : this.__relativePathToChange;
  },

  set _relativePathToChange(value) {
    if (this.parent) {
      this.parent._relativePathToChange = value;
    } else {
      this.__relativePathToChange = value;
    }
  },

  get _state() {
    return this.parent ? this.parent._state : this.__state;
  },

  set _state(value) {
    if (this.parent) {
      this.parent._state = value;
    } else {
      this.__state = value;
    }
  },
};

function getbasePath(tree, relativePath) {
  let root;
  if(tree.root) {
    root = tree.root;
  } else {
    let entry = tree.findByRelativePath(relativePath).entry;
    if(entry.basePath) {
      root = entry.basePath;
    } else {
      root = entry.absolutePath.replace(entry.relativePath, '');
    }
  }
  return root;
}


FSTree.fromParent = function(tree, options) {
  //TODO: write tests
 // let path = options ? options.cwd : '';
  let path = options ? tree.cwd : '';
  let root = getbasePath(tree, path);

  return new FSTree(Object.assign({}, options, {
    parent: tree,
    root: root,
    srcTree: false,
  }));
};

FSTree.fromPaths = function(paths, options) {
  if (typeof options !== 'object') { options = {}; }

  return new FSTree(merge(options, {
    entries:  paths.map(e => Entry.fromPath(e)),
  }));
};

FSTree.fromEntries = function(entries, options) {
  if (typeof options !== 'object') { options = {}; }

  return new FSTree(merge(options, {
    entries: entries
  }));
};

Object.defineProperty(FSTree.prototype, 'size', {
  get: function() {
    return this.entries.length;
  }
});

FSTree.prototype.addEntries = function(entries, options) {
  if (!Array.isArray(entries)) {
    throw new TypeError('entries must be an array');
  }
  if (options && options.sortAndExpand) {
    sortAndExpand(entries);
  } else {
    validateSortedUnique(entries);
  }
  var fromIndex = 0;
  var toIndex = 0;
  while (fromIndex < entries.length) {
    while (toIndex < this.entries.length &&
           entryRelativePath(this.entries[toIndex]) < entryRelativePath(entries[fromIndex])) {
      toIndex++;
    }
    if (toIndex < this.entries.length &&
        entryRelativePath(this.entries[toIndex]) === entryRelativePath(entries[fromIndex])) {
      this.entries.splice(toIndex, 1, entries[fromIndex++]);
    } else {
      this.entries.splice(toIndex++, 0, entries[fromIndex++]);
    }
  }
};

FSTree.prototype.addPaths = function(paths, options) {
  this.addEntries(paths.map(e => Entry.fromPath(e)), options);
};

// TODO: maybe don't allow calls to `start, stop` on child trees?  but instead
// only read state from parent
FSTree.prototype.start = function() {
  this._changes.splice(0, this._changes.length);
  this._relativePathToChange = Object.create(null);
  this._state = STARTED;
};

FSTree.prototype.stop = function() {
  this._state = STOPPED;
};


FSTree.prototype._normalizePath = function(relativePath) {
  // There are times when the relativePath already includes this.cwd
  // relativePath = ember-data , cwd = modules/ember-data
  // cwd = modules relativePath = modules/ember-data
  const cwd = ensureTrailingSlash(this.cwd);
  var normalizedPath = ensureTrailingSlash(relativePath).indexOf(cwd) > -1  ? path.normalize(relativePath) : cwd.indexOf(relativePath) > -1 ? path.normalize(cwd) : path.normalize(`${cwd}${relativePath}`);
  return lchompPathStart(chompPathSep(normalizedPath));
};

FSTree.prototype.resolvePath = function(relativePath) {
  let normalizedPath = this._normalizePath(relativePath);
  let root = getbasePath(this, relativePath);

  let resolvedPath = path.resolve(`${root}/${normalizedPath}`);
  let rootSansPathSep = chompPathSep(root);

  if (!resolvedPath.startsWith(rootSansPathSep)) {
    let err;
    if (this.cwd) {
      err = `Invalid path: '${relativePath}' not within dir '${this.cwd}' of root '${root}'`;
    } else {
      err = `Invalid path: '${relativePath}' not within root '${root}'`;
    }
    throw new Error(err);
  }

  return resolvedPath;
};

FSTree.prototype.findByRelativePath = function(relativePath, options) {
  // walkSymlinks is used to determine whether to return the current tree or the symlinked tree.
  // if walkSymlinks is true, return the tree after walking through symlinks else return current tree
  const walkSymlinks = options && options.walkSymlinks !== undefined ? options.walkSymlinks : true;

  relativePath = this._normalizePath(relativePath);
  for (let i = 0; i < this.entries.length; i++) {
    let entry = this.entries[i];

    let projection = entry._projection;
    // The relativePath in entry and relativePath function parameter matches
    if (entryRelativePath(entry) === chompPathSep(relativePath)) {
      // if true walk through symlinks and get the symlinked tree, else return the current tree without walking through symlinks
      let walkThroughProjections = walkSymlinks && projection && projection.entry !== ROOT;
      if(walkThroughProjections) {
          return projection.tree.findByRelativePath(projection.entry.relativePath);
        }
      return { entry: entry, index: i, tree: this };
    } else if(projection && relativePath.startsWith(ensureTrailingSlash(entry.relativePath))) {
      // find the relativePath with respect to the projection's entry
      // eg. relativePath = 'a/b/c/foo.js' and projection's entry is 'd' (c is symlinked to d), with foo.js as its children
      //      search in the projection for d/foo.js
      let projectionEntryRelativePath = projection.entry === ROOT ? "." : projection.entry.relativePath;
      const sourceRelativePath = relativePath.replace(ensureTrailingSlash(entry.relativePath), ensureTrailingSlash(projectionEntryRelativePath));
      return projection.tree.findByRelativePath(sourceRelativePath);
    }
  }
  return { entry: null, index: -1 , tree: null};
};

FSTree.prototype.leastExistingAncestor = function(relativePath) {
  relativePath = this._normalizePath(relativePath);

  let result = { entry: null, tree: null };

  for (let i = 0; i < this.entries.length; i++) {
    const entry = this.entries[i];

    if (entryRelativePath(entry) === chompPathSep(relativePath)) {
      result = { entry: entry, tree: this };
      break;
    }

    if (relativePath.startsWith(ensureTrailingSlash(entry.relativePath))) {
      if (entry._projection) {
        const sourceRelativePath = relativePath.replace(entry.relativePath, chompPathSep(entry._projection.entry.relativePath));

        result = entry._projection.tree.leastExistingAncestor(sourceRelativePath);
        break;
      }

      result = { entry: entry, tree: this };
    }
  }

  while (result.entry && result.entry._projection) {
    result = result.entry._projection;
  }
  return result;
};

FSTree.prototype.statSync = function(relativePath) {
  this._ensureEntriesPopulated();
  return entry2Stat(this.findByRelativePath(relativePath).entry);
};

FSTree.prototype.existsSync = function(relativePath) {

  let resolvedPath = this.resolvePath(relativePath);
  let rootSansPathSep = chompPathSep(this.root);
  if (resolvedPath === rootSansPathSep || !this._hasEntries) {
    return fs.existsSync(resolvedPath);
  }

  let result = this.findByRelativePath(relativePath);

  // result.entry.mode === undefined is essentialy isSymlink(result.entry)
  // we can't *actually* check the mode of result.entry b/c it's not the stat
  // info for the symlink b/c walkSync follows symlinks
  if (result.index > -1 && result.entry.mode === undefined) {
    return existsSync(resolvedPath);
  }

  return result.index > -1;
};

// We do this for walk-sync, but once we have globs in projections we'll
// implement walkSync ourselves
FSTree.prototype.readdirSync = function(relativePath) {
  this._ensureEntriesPopulated();
  let normalizedPath = this._normalizePath(relativePath);
  let prefix;

  let result;
  let entries = this.entries;

  if (normalizedPath !== '') {
    result = this.findByRelativePath(relativePath);
      if (result.index === -1) {
        throw new Error(`ENOENT: no such file or directory, ${relativePath}`);
      } else if (isFile(result.entry)) {
        throw new Error(`ENOTDIR: not a directory, ${relativePath}`);
      }

    prefix = result.entry._projection && result.entry._projection.entry === ROOT ? '' : ensureTrailingSlash(result.tree._normalizePath(result.entry.relativePath));
    if (result.entry._projection && result.entry._projection.entry === ROOT){
      result.entry._projection.tree._ensureEntriesPopulated();
      entries = result.entry._projection.tree.entries;
    } else {
      entries = result.tree.entries;
    }
  } else {
    prefix = '';
  }

  return entries.filter(e => {
    let entryPath = entryRelativePath(e);

    //When the projection entry is pointing to root, it means that we symlinked root to destDir
    // eg. ROOT2/abc is symlinked to ROOT1
    // then when we try to find the children of abc it should return all the children of ROOT1 (not grandchildren),
    // in that case normalizedPath will not be part of entryPath
    if(result && result.entry && result.entry._projection && result.entry._projection.entry === ROOT) {
      return entryPath.indexOf('/', prefix.length) === -1;
    }

    return entryPath.length > normalizedPath.length && // make sure entry is a child of the dir we are reading
      entryPath.startsWith(prefix) && // don't return subdirs
      entryPath.indexOf('/', prefix.length) === -1;


  }).map(e => entryRelativePath(e).replace(prefix, ''));

}

FSTree.prototype.walkPaths = function() {
  // TODO: maybe the opposite of entryRelativePath
  // ie ensure there *is* a trailing /
  return this.walkEntries().map( e => {
    return this.cwd ? e.relativePath.replace(ensureTrailingSlash(this.cwd), '') : e.relativePath;
  });
};

FSTree.prototype.walkEntries = function() {
  this._ensureEntriesPopulated();

  let entries = [];
  this.filter(TRUE).forEach(entry => {
    entries.push(entry);
    if(entry._projection) {
      entries = entries.concat(entry._projection.walkEntries());
    }
  });

  return entries;
};

// TODO: remove? (see #54)
FSTree.prototype.match = function(globs) {
  var matcher = new MatcherCollection(globs.include);
  return this.filter(function(entry) {
    return matcher.mayContain(entryRelativePath(entry));
  });
};

function getDirDepth(dirPath){
  return dirPath.split(path.sep).length-1;
}

// filter this.entries with files, include and exclude
// including sort and expand of the matched entries
FSTree.prototype._filterEntries = function(options) {
  let filteredEntries = [];
  let dirStack = [];
  let dirDepth = 0;

  let inputsArr  = this.entries;
  inputsArr.map(input => {
    // if input.length is undefined, then input is an entry from this.entry
    // else, input is an element from this._changes, which entry is its third
    // indice
    const entry = (input.length === undefined) ? input : input[2];
    const filterMatched = filterMatches(entry.relativePath, this.cwd, options.files, options.include, options.exclude);
    // being consistent here, by removing trailing slash at end of all relativePath
    if (filterMatched) {
      // if matched, push all dir entries from dirStack into filteredEntries
      for (let i = 0; i < dirStack.length; i++) {
        filteredEntries.push(dirStack[i]);
      }
      dirStack = [];
      dirDepth = 0;

      // Removing entries that are directories since exclude
      // only excludes files when matched, if a file is not match,
      // its directories should not be part of entries here, we are
      // are assuming if we see two directories being added
      // we should check the directory Depth and remove all directories
      // with greater directory Depth
      // eg. subdir1/
      //     subdir1/subsubdir1/
      //     subdir2 /
      //
      //    when the above happens, we should remove subdir1 & subsubdir1
      const topElem = filteredEntries[filteredEntries.length-1];
      if (topElem !== undefined){
        let topFilteredEntry = (topElem.length === undefined) ? topElem : topElem[2];
        while (filteredEntries.length !== 0 && isDirectory(topFilteredEntry) && isDirectory(entry) && getDirDepth(topFilteredEntry.relativePath) >= getDirDepth(entry.relativePath)) {
          filteredEntries.pop();
          topFilteredEntry = filteredEntries[filteredEntries.length-1];
        }
      }
      filteredEntries.push(input);
    } else if (isDirectory(entry) && chompPathSep(entry.relativePath).indexOf(this.cwd) > -1) {
      // if filters didn't match, but entry is directory, keep the entry in
      // a stack. We may need it if there is an entry that matched that
      // requires us to mkdir the parent directories of the file
      // eg. subdir1/subsubdir1/foo.png
      //
      // if the above matched, we must have mkdir for subdir1 and subsubdir1
      const curDirDepth = getDirDepth(entry.relativePath);
      while (dirStack.length !== 0 && dirDepth >= curDirDepth) {
        dirStack.pop();
        dirDepth--;
      }
      dirStack.push(input);
      dirDepth = curDirDepth;
    }
  });

  return filteredEntries;
}


FSTree.prototype.changes = function(options) {
  //console.log('[fs-tree-diff changes] in changes')
  let filteredEntries = [];

  //If changes is called from projections, then these wont be reset.
  if(options === undefined) {
    options = {
      files: this.files, include: this.include, exclude: this.exclude
    }
  }

  // if srcTree is true or if srcTree is false and changes is empty
  // and its called from projections( which might be a case while going through the projection)
  if (this.srcTree || (this._changes.length == 0 && options.fromProjection)) {
    if (this.files && this.include.length === 0 && this.exclude.length === 0) {
      this._entriesFromFiles();
    } else {
      this._ensureEntriesPopulated();
    }

    filteredEntries = this._filterEntries(options);
    let prevTree = new FSTree.fromEntries(this.prevEntries);

    const newTree = FSTree.fromEntries(filteredEntries);
    const patches = prevTree.calculatePatch(newTree);
    this.prevEntries = filteredEntries.slice();
    // if this.cwd is set, we should replace the relativePaths
<<<<<<< HEAD
   // if (this.cwd && options.fromProjection == undefined) {
    if (this.cwd) {
      //return patches.map(patch => {
      return patches.map(function(patch, index, object) {
=======
    if (this.cwd) {
      return patches.map(patch => {
>>>>>>> 0d652fd4
        const cwd = ensureTrailingSlash(this.cwd);
        patch[2].relativePath = ensureTrailingSlash(patch[2].relativePath).replace(cwd, '');
        patch[1] = ensureTrailingSlash(patch[1]).replace(cwd, '');
        if(patch[1] === '') {
          object.splice(index, 1);
        } else {
          return [patch[0], patch[1], patch[2]];
        }
      });
    }
    return patches;
  } else {
    let cwd = this.cwd;
    this._changes.forEach(change => {

      debugger;
      if(change[2]._projection) {
<<<<<<< HEAD
        debugger;
        let descendIntoProjection = shouldFollowSymlink(change[1], cwd);
        if (descendIntoProjection[0]) {
          cwd = descendIntoProjection[1] === '' ? cwd : descendIntoProjection[1];
          let childOptions = Object.assign({}, options);
        //  childOptions.fromProjection = true;
=======
        if (shouldFollowSymlink(change[1], cwd)) {
          let childOptions = Object.assign({}, options);
          childOptions.fromProjection = true;
>>>>>>> 0d652fd4
          // If projection is present call changes() recursively
          debugger;
          let projectedEntries = change[2]._projection.tree.changes(childOptions);

          console.log(projectedEntries);
          console.log("--------" + cwd)

          if (projectedEntries.length > 0) {
<<<<<<< HEAD
           // let source = "";
            let target = ensureTrailingSlash(change[2].relativePath);

            // if (change[2]._projection.entry !== ROOT) {
            //   source = change[2]._projection.entry.relativePath;
            // } else {
            //   source = '';
            //   target = ensureTrailingSlash(target);
            // }
=======
            let target = ensureTrailingSlash(change[2].relativePath);
>>>>>>> 0d652fd4

            // Here, we need to prefix the relativePath of the current entry to
            // the return patches from changes
            projectedEntries.forEach(projectedChange => {
<<<<<<< HEAD
             // if (projectedChange[0] === 'mkdir' && target.length > source.length) {
=======
              // TODO: what condition should we NOT do mkdirp?
>>>>>>> 0d652fd4
              if (projectedChange[0] === 'mkdir') {
                projectedChange[0] = 'mkdirp';
              }

<<<<<<< HEAD
              if(!ensureTrailingSlash(projectedChange[1]).startsWith(target)) {
                projectedChange[1] = projectedChange[1].replace("", target);
              }
              let newEntry = Entry.cloneEntry(projectedChange[2]);
              if(!ensureTrailingSlash(projectedChange[2].relativePath).startsWith(target)) {
                newEntry.relativePath = projectedChange[2].relativePath.replace("", target);
=======
              // Prevent duplicates. Is this the right way to do it??
              if (!ensureTrailingSlash(projectedChange[1]).startsWith(target)) {
                projectedChange[1] = `${target}${projectedChange[1]}`;
              }
              let newEntry = Entry.cloneEntry(projectedChange[2]);
              if (!ensureTrailingSlash(projectedChange[2].relativePath).startsWith(target)) {
                newEntry.relativePath = `${target}${projectedChange[2].relativePath}`;
>>>>>>> 0d652fd4
              }
              projectedChange[2] = newEntry;
            });

            // since we have entries from the current dir, unshift change onto projectedEntries
            projectedEntries.unshift([change[0], change[1], Entry.cloneEntry(change[2])]);
            projectedEntries.forEach(projectedChange => {
              if (projectedChange[1].startsWith(cwd)) {
                projectedChange[1] = projectedChange[1].replace(cwd, '');
                projectedChange[2].relativePath = projectedChange[2].relativePath.replace(cwd, '');
                filteredEntries.push(projectedChange);
              }
            });
          }
        }
      } else { // change does not have projections

        debugger;
        if (filterMatches(change[1], this.cwd, options.files, options.include, options.exclude)) {
<<<<<<< HEAD
          //var relPath = options.fromProjection === undefined ? change[1].replace(`${cwd}`, '') : change[1];
          filteredEntries.push([change[0], relPath, change[2]]);
=======
          let newEntry = Entry.cloneEntry(change[2]);
          newEntry.relativePath = newEntry.relativePath.replace(this.cwd, '');
          filteredEntries.push([change[0], change[1].replace(this.cwd, ''), newEntry]);
>>>>>>> 0d652fd4
        }
      }
    });
    return filteredEntries;
  }
};



// FSTree.prototype.changes = function(options) {
//   let filteredEntries = [];
//
//   //If changes is called from projections, then these wont be reset.
//   if(options === undefined) {
//     options = {
//       files: this.files, include: this.include, exclude: this.exclude
//     }
//   }
//
//   // if srcTree is true or if srcTree is false and changes is empty
//   // and its called from projections( which might be a case while going through the projection)
//   if (this.srcTree || (this._changes.length == 0 && options.fromProjection)) {
//     if (this.files && this.include.length === 0 && this.exclude.length === 0) {
// =======
//   let tree = this;
//   this._changes.forEach(change => {
//     //console.log(change[0] + " " + change [1] + " " + change[2].relativePath + " " + change[2]._projection === undefined)
//     //console.log(change[0] + " " + change [1] + " " + change[2].relativePath )
//   })
//
//   options = setOptions(tree, options);
//
//   // if srcTree is true or if srcTree is false and changes is empty
//   // and its called from projections( which might be a case while going through the projection)
//   let shouldDiff = this.srcTree || (this._changes.length == 0 && options.fromProjection);
//
//   if (shouldDiff) {
//     let filtersForFiles = this.files && this.include.length === 0 && this.exclude.length === 0;
//     if (filtersForFiles) {
// >>>>>>> Stashed changes
//       this._entriesFromFiles();
//     } else {
//       this._ensureEntriesPopulated();
//     }
//
//     filteredEntries = this._filterEntries(options);
//     let prevTree = new FSTree.fromEntries(this.prevEntries);
//
//     const newTree = FSTree.fromEntries(filteredEntries);
//     const patches = prevTree.calculatePatch(newTree);
//     this.prevEntries = filteredEntries.slice();
//     // if this.cwd is set, we should replace the relativePaths
//     if (this.cwd && options.fromProjection == undefined) {
//       return patches.map(patch => {
//         const cwd = ensureTrailingSlash(this.cwd);
//         patch[2].relativePath = patch[2].relativePath.replace(cwd, '');
//         return [patch[0], patch[1].replace(cwd, ''), patch[2]];
//       });
//     }
//     return patches;
//   } else {
// <<<<<<< Updated upstream
//     let cwd = this.cwd;
//     this._changes.forEach(change => {
//       if(change[2]._projection) {
//         let descendIntoProjection = shouldDescendIntoProjection(change[1], cwd);
//         if (descendIntoProjection[0]) {
//           cwd = descendIntoProjection[1] === '' ? cwd : descendIntoProjection[1];
//           let childOptions = Object.assign({}, options);
//           childOptions.fromProjection = true;
//           let appendTarget = false;
//           // If projection is present call changes() recursively
//           let projectedEntries = change[2]._projection.tree.changes(childOptions);
//
//           if (projectedEntries.length > 0) {
//             let source;
//             let target = change[2].relativePath;
//
//             if (change[2]._projection.entry !== ROOT) {
//               source = change[2]._projection.entry.relativePath;
//             } else {
//               source = '';
//               target = ensureTrailingSlash(target);
//             }
//
//             projectedEntries.forEach(projectedChange => {
//               if (projectedChange[0] === 'mkdir' && target.length > source.length) {
//                 projectedChange[0] = 'mkdirp';
//               }
//               projectedChange[1] = projectedChange[1].replace(chompPathSep(source), target);
//               let newEntry = Entry.cloneEntry(projectedChange[2]);
//               newEntry.relativePath = projectedChange[2].relativePath.replace(chompPathSep(source), target);
//               projectedChange[2] = newEntry;
//             });
//
//             if (descendIntoProjection[1] === '') {
//               // Create a new change array & new entry, with cwd stripped.
//               let newChange = [change[0], change[1], Entry.cloneEntry(change[2])];
//               projectedEntries.unshift(newChange);
//             }
//
//             projectedEntries.forEach(projectedChange => {
//               if (projectedChange[1].startsWith(ensureTrailingSlash(cwd))) {
//                 projectedChange[1] = projectedChange[1].replace(ensureTrailingSlash(cwd), '');
//                 projectedChange[2].relativePath = projectedChange[2].relativePath.replace(ensureTrailingSlash(cwd), '');
//                 filteredEntries.push(projectedChange);
//               }
//             });
//             //filteredEntries.push.apply(filteredEntries, projectedEntries);
//           }
//         }
//       } else { // change does not have projections
//         if (filterMatches(change[1], this.cwd, options.files, options.include, options.exclude)) {
//           var relPath = options.fromProjection === undefined ? change[1].replace(`${cwd}`, '') : change[1];
//           filteredEntries.push([change[0], relPath, change[2]]);
//         }
// =======
//
//     // console.log("-----CHANGES !!!!!!!!!!!!!!!!!!!!!!")
//     // console.log(this._changes);
//     //  console.log("-----CHANGES END  !!!!!!!!!!!!!!!!!!!!!!")
//     // this._changes.forEach(change => {
//     //   //console.log(change[0] + " " + change [1] + " " + change[2].relativePath + " " + change[2]._projection === undefined)
//     //   console.log(change[0] + " " + change [1] + " " + change[2].relativePath )
//     // })
//    //  console.log("-----CHANGES END  !!!!!!!!!!!!!!!!!!!!!!")
//    //  console.log( options);
//
//     // if(this.parent) {
//     //  return  this.parent.changes();
//     // } else {
//       this._changes.forEach(change => {
//        processChange(change, options, filteredEntries, this)
//       });
//    // }
//
//     return filteredEntries;
//   }
// };
//
// function setOptions(tree, options) {
//   //If changes is called from projections, then these wont be reset.
//   if(options === undefined) {
//     options = {
//      // cwd: tree.cwd, files: tree.files, include: tree.include, exclude: tree.exclude
//        files: tree.files, include: tree.include, exclude: tree.exclude
//     }
//   }
//
//   // every time changes is called (either from projections or from plugins), the cwd will be reset.
//   //options.cwd = tree.cwd;
//   return options;
// }
//
//
// function processChange(change, options, filteredEntries, tree) {
//   if (change[2]._projection) {
//     let descendIntoProjection = shouldDescendIntoProjection(change[1], cwd);
//     if (descendIntoProjection[0]) {
//       cwd = descendIntoProjection[1] === '' ? cwd : descendIntoProjection[1];
//       let childOptions = Object.assign({}, options);
//       childOptions.fromProjection = true;
//     //if (change[2].relativePath.startsWith(tree.cwd)) {
//
//     //  options.fromProjection = true;
//
//       let patchesFromProjections = [];
//       // If projection is present call changes() recursively
//       patchesFromProjections = change[2]._projection.tree.changes(options);
//
//       postProcessPatches(change, patchesFromProjections);
//
//
//       filteredEntries.push.apply(filteredEntries, patchesFromProjections);
//
//
//       sortPatches(filteredEntries);
//     }
//
//   } else { // change does not have projections
//     //console.log("----filterMatches  else  "+ tree.cwd +" " + (tree.cwd != '') + " " +change[1].indexOf(tree.cwd)  + "  " + change[1] + " " +  filterMatches(change[1], tree.cwd, options.files, options.include, options.exclude));
//      if (filterMatches(change[1], tree.cwd, options.files, options.include, options.exclude)) {
//        let relativePath = options.fromProjection == undefined ?  change[1].replace(`${tree.cwd}`, '') : change[1]
//        filteredEntries.push([change[0], relativePath, change[2]]);
//      }
//    }
//
//   return filteredEntries;
// }
//
// function postProcessPatches(change, patchesFromProjections) {
//   let appendTarget = false;
//   let source;
//
//   let target = change[2].relativePath;
//   if (change[2]._projection.entry !== ROOT) {
//     source = change[2]._projection.entry.relativePath;
//   } else {
//     source = "";
//     target = ensureTrailingSlash(target);
//   }
//
// <<<<<<< Updated upstream
// =======
//   patchesFromProjections.map(change => {
//     if (change[0] === 'mkdir' && target.length > source.length) {
//       change[0] = 'mkdirp';
//     }
//     // If projection entry is ROOT, target will be prefixed for all entries
//     if(target.indexOf("initializers") > -1) {
//
//       console.log("------beofre instance initializer --------")
//       console.log(change)
//     }
//
//
//
//     change[1] = change[1].replace(chompPathSep(source), target);
//    // if(change[2].relativePath.indexOf(target) < 0) {
//       let newRelativePath =  change[2].relativePath.replace(chompPathSep(source), target);
//       let newEntry = new Entry(newRelativePath, change[2].size, change[2].mtime, change[2].mode, change[2].checksum);
//
//       Object.keys(change[2]).forEach(key => {
//         if(key != 'relativePath') {
//           newEntry[key] = change[2][key];
//         }
//        });
//       change[2] = newEntry;
//
//      // change[2].relativePath = change[2].relativePath.replace(chompPathSep(source), target);
//     //}
//
//     if(target.indexOf("initializers") > -1) {
//
//       console.log("------instance initializer --------")
//       console.log(change)
//       console.log(newEntry);
//     }
//
//       return change;
//   });
//
// }

function checkDirDepth(prevDirPath, currentDirPath){
  if(currentDirPath.includes(prevDirPath)) {
      if((currentDirPath.split(path.sep).length-1) >= (prevDirPath.split(path.sep).length-1)) {
        return true;
      }
  }
  return false;
}

FSTree.prototype.chdir = function(relativePath, options) {
  // when relativePath equals '/', we should return '' for cwd
  let cwd = (relativePath === '' || relativePath === '/' ) ? '' : ensureTrailingSlash(relativePath);

  if (cwd === this.cwd) { return this; }
  let allowEmpty = options && options.allowEmpty;
  let result = this.findByRelativePath(relativePath);
  if (result.index === -1) {
    if (!allowEmpty) {
      throw new Error(`ENOENT: no such file or directory, ${relativePath}`);
    }
  } else if (isFile(result.entry)) {
    throw new Error(`ENOTDIR: not a directory, ${relativePath}`);
  }

  let tree =  FSTree.fromParent(this, {
    cwd: cwd,
  });
  return tree;
};

FSTree.prototype.filtered = function(options) {
  return FSTree.fromParent(this, {
    cwd: options.cwd,
    include: options.include,
    exclude: options.exclude,
    files: options.files,
  });
};

FSTree.prototype.readFileSync = function(relativePath, encoding) {
  this._ensureEntriesPopulated();
  let result = this.findByRelativePath(relativePath);
  let entry = result.entry;

  // if instead of this.root we asked the entry, we could emulate symlinks on
  // readFileSync. (there will be other things to do as well, for example
  // rmdir/unlink etc..
  if(result.entry === null) {
    throw new Error(`ENOENT: no such file or directory, ${relativePath}`);
  }

  return fs.readFileSync(result.tree.root + '/' +  entry.relativePath, encoding);
};

FSTree.prototype._throwIfStopped = function(operation) {
  if (this._state === STOPPED) {
    throw new Error('NOPE, operation: ' + operation);
  }
};

FSTree.prototype.unlinkSync = function(relativePath) {
  this._throwIfStopped('unlink');

  this._ensureEntriesPopulated();

  let result = this.findByRelativePath(relativePath, { walkSymlinks: false });
  var entry = result.entry;

  // only unlinkSync when entry !== null
  // TODO: find WHY entry can be null
  if (entry !== null) {
    fs.unlinkSync(path.join(result.tree.root, entry.relativePath));
    result.tree._track('unlink', entry);
    result.tree._removeAt(result);
  }
};

FSTree.prototype.rmdirSync = function(relativePath) {
  this._throwIfStopped('rmdir');
  this._ensureEntriesPopulated();
  //var result = this.findByRelativePath(relativePath);
  let result = this.findByRelativePath(relativePath, { walkSymlinks: false });
  var entry = result.entry;

  // only rmdirSync when entry !== null
  // TODO: find WHY entry can be null
  if (entry !== null) {
    fs.rmdirSync(path.join(result.tree.root, entry.relativePath));
    result.tree._track('rmdir', entry);
    result.tree._removeAt(result);
  }
};

FSTree.prototype.mkdirSync = function(relativePath) {
  this._throwIfStopped('mkdir');
  this._ensureEntriesPopulated();

  let result = this.findByRelativePath(relativePath, { walkSymlinks: false });
  let entry = result.entry;

  if (entry) {
    logger.info('mkdirSync %s noop, directory exists', relativePath);
    return;
  }
  //TODO: add test, where  d is symlinked to a, and a has a/foo, a/foo/bar.css and try creating d/baz
  let normalizedPath = this._normalizePath(relativePath);

  fs.mkdirSync(`${this.root}${normalizedPath}`);
  entry = new Entry(normalizedPath, 0, Date.now(), Entry.DIRECTORY_MODE, null);

  this._track('mkdir', entry);
  this._insertAt(null, entry);
};


FSTree.prototype.mkdirpSync = function(relativePath) {
  this._throwIfStopped('mkdirp');
  this._ensureEntriesPopulated();

  let result = this.findByRelativePath(relativePath);
  let entry = result.entry;
  if (entry) {
    logger.info('mkdirpSync %s noop, directory exists', relativePath);
    return;
  }

  if(relativePath[0] === '/'){
    relativePath =relativePath.substr(1);
  }

  let paths = relativePath.split("/");
  let subsetPaths = [];

  // TODO: Its O(N2) should change it to O(N)
  for(let i = 0; i < paths.length; i ++ ) {
    if(i != 0) {
      subsetPaths[i] = subsetPaths[i-1] + "/" + paths[i];
    } else {
      subsetPaths[i] = paths[i];
    }
    let result = this.findByRelativePath(subsetPaths[i]);
    if(!result.entry) {
      this.mkdirSync(subsetPaths[i]);
    }
  }
};


FSTree.prototype.writeFileSync = function(relativePath, content, options) {
  this._throwIfStopped('writeFile');
  this._ensureEntriesPopulated();
  let result = this.findByRelativePath(relativePath, { walkSymlinks: false });

  var entry = result.entry;
  // ensureFile, so throw if the entry is a directory
  var mode;
  // TODO: cleanup idempotent stuff
  var checksum = md5hex('' + content);

  if (entry) {
    mode = entry.mode;

      if (!entry.checksum) {
      // lazily load checksum
      entry.checksum = md5hex(fs.readFileSync(path.join(this.root , relativePath), 'UTF8'));
    }

    if (entry.checksum === checksum) {
      // do nothin
      logger.info('writeFileSync %s noop, checksum did not change: %s === %s', relativePath, checksum, entry.checksum);
      return;
    };
  }

  let normalizedPath = this._normalizePath(relativePath);

  fs.writeFileSync(`${this.root}${normalizedPath}`, content, options);
  entry = new Entry(normalizedPath, content.length, Date.now(), mode || 0, checksum);
  var operation = result.entry ? 'change' : 'create';

  this._track(operation, entry);
  this._insertAt(null, entry);

};

FSTree.prototype.symlinkSync = function(target, relativePath /*, type */) {
  this._throwIfStopped('symlink');
  this._ensureEntriesPopulated();
  let result = this.findByRelativePath(relativePath);

  if (result.entry) {
    // Since we don't have symlinks in our abstraction, we don't care whether
    // the entry that currently exists came from a link or a write.  In either
    // case we will read the correct contents.
    return;
  }

  let normalizedPath = this._normalizePath(relativePath);
  //TODO: RESOLVEPATH(NORMALIZE PATH) TO REMOVE EXTRA SLASHES
  symlinkOrCopy.sync(target, `${this.root}${normalizedPath}`);

  // TODO: do we need this pattern?  used in funnel
  //
  // try {
  //   this.out.symlinkSync(sourcePath, destPath);
  // } catch(e) {
  //   if (!existsSync(destDir)) {
  //     mkdirp.sync(destDir);
  //   }
  //   try {
  //     fs.unlinkSync(destPath);
  //   } catch(e) {

  //   }
  //   symlinkOrCopy.sync(sourcePath, destPath);
  // }

  // TODO: should we read the file here so our entry has size, mode & checksum?
  // this turns 1 io -> 2 io (symlink -> symlink + stat)

  let mode = 0;

  let entry = new Entry(normalizedPath, 0, Date.now(), mode);
  let operation = result.entry ? 'change' : 'create';

  this._track(operation, entry);
  this._insertAt(result, entry);
};

FSTree.prototype.symlinkSyncFromEntry = function(srcFSTree,  srcRelativePath,  destRelativePath /*, type */) {
  this._throwIfStopped('symlinkSyncFromEntry');

  if (srcRelativePath === undefined) {
    throw new Error("srcRelativePath is undefined");
  } else if (destRelativePath === undefined) {
    throw new Error("destRelativePath is undefined");
  }

  this._ensureEntriesPopulated();

  let normalizedPath = this._normalizePath(destRelativePath);
  let tree = this;
  //TODO: RESOLVEPATH(NORMALIZE PATH) TO REMOVE EXTRA SLASHES
  let parent = path.dirname(destRelativePath);

  if (parent !== ".") {
    // move it to mkdirp
    let result = this.leastExistingAncestor(parent);
    if (result.entry) {
      tree = result.tree;
      normalizedPath = tree._normalizePath(path.join(result.entry.relativePath, path.basename(destRelativePath)));
    }
  }

  let destPath = `${tree.root}${normalizedPath}`;
  let sourceEntry;

  let srcAbsolutePath = srcFSTree.resolvePath(srcRelativePath);
  var destDir = path.dirname(normalizedPath);

  try {
    symlinkOrCopy.sync(srcAbsolutePath, destPath);
  } catch(e) {
    if (!existsSync(`${tree.root}${destDir}`)) {
      tree.mkdirpSync(destDir);
    }
    try {
      fs.unlinkSync(destPath);
    } catch(e) {}
    symlinkOrCopy.sync(srcAbsolutePath, destPath);
  }

  let entry = new Entry(normalizedPath, 0, Date.now(), Entry.DIRECTORY_MODE, null);

  if (srcRelativePath === "/") {
    sourceEntry = ROOT;
  } else {
     let projection = srcFSTree.findByRelativePath(srcRelativePath, { walkSymlinks: false });
     sourceEntry = projection.entry;
  }

  let sourceTree = srcFSTree.chdir(srcRelativePath);

  entry._projection = {tree: sourceTree, entry: sourceEntry};

  let operation = 'mkdir';

  tree._track(operation, entry);
  tree._insertAt(null, entry);
};

/**
  reread this tree's root directory., if necessary.  The root directory may also
  have changed.  Note that just as with initial reading, rereading is done lazily.

  This is used when we are not able to track our changes, because our root is
  written to directly, rather than via this facade.  This can happen because either:

    a) our root is a source directory or
    b) our root is the outputPath of a plugin that does not yet utilize this fs facade for writing

  Root changes are discouraged but are supported because broccoli-plugin
  supports plugins with unstable output paths.  Such plugins' out trees will
  necessarily be treated as source trees as those plugins will not be fs facade
  aware, which is why it is an error to change the root of a non-source tree.
*/
FSTree.prototype.reread = function(newRoot) {
  if (!this.srcTree) {
    if (newRoot && path.normalize(newRoot + path.sep) != this.root) {
      throw new Error(
        `Cannot change root from '${this.root}' to '${newRoot}' of a non-source tree.`
      );
    }
    // reread is a no-op if our entries is populated by an upstream plugin
    return;
  }

  if (newRoot) {
    this.root = path.normalize(path.resolve(newRoot) + path.sep);
  }

  // TODO: stash current entries so we can calculate a diff
  // don't eagerly read, but invalidate our current entries
  this.__hasEntries = false;
};

FSTree.prototype._entriesFromFiles = function() {
  if (this._hasEntries) {
    return;
  }
  let tempTree = FSTree.fromPaths(this.files, { sortAndExpand: true });
  this.entries = tempTree.entries;
};

FSTree.prototype._ensureEntriesPopulated = function() {
  if (this._hasEntries) {
    return;
  }
  this.entries = walkSync.entries(this.root);
};

FSTree.prototype._track = function(operation, entry) {
  var relativePath = entryRelativePath(entry);
  this._relativePathToChange[relativePath] = this._changes.push([
    operation,
    relativePath,
    entry
  ]) - 1;
};

FSTree.prototype._insertAt = function(result, entry) {
  if (result && result.index > -1) {
    // already exists in a position
    this.entries[result.index] = entry;
  } else {
    // find appropriate position
    // TODO: experiment with binary search since entries are sorted, (may be a perf win)
    for (let position = 0; position < this.entries.length; position++) {
      let current = this.entries[position];
      let currentPath = entryRelativePath(current);
      //TODO: shd call the entryRelativePathWalksyncWithTrailingSlash instead of entryRelativePath
      let entryPath = entryRelativePath(entry);

      if (currentPath === entryPath) {
        // replace
        this.entries[position] = entry;
        return position;
      } else if (currentPath > entryPath) {
        // insert before
        this.entries.splice(position, 0, entry);
        return position;
      } else {
        // do nothing, still waiting to find the right place
      }
    }

    // we are at the end, and have not yet found an appropriate place, this
    // means the end is the appropriate place
    return this.entries.push(entry);
  }
};

FSTree.prototype._removeAt = function(result) {
  if (result.index === -1) {
    return;
  }

  for (let position=0; position < this.entries.length; ++position) {
    let current = this.entries[position];
    if (entryRelativePath(current) === entryRelativePath(result.entry)) {
      this.entries.splice(position, 1);
      return;
    }
  }
};

function match(path, matcher) {
  if (matcher instanceof RegExp) {
    return matcher.test(path);
  } else if (typeof matcher === 'string') {
    // TODO: preprocess filters (eg cache minimatch instances the way funnel does)
    return new Minimatch(matcher).match(path);
  } else if (typeof matcher === 'function') {
    return matcher(path);
  }

  throw new Error('wat is happening');
}

<<<<<<< HEAD
//function shouldDescendIntoProjection(entryPath, cwd){
function shouldFollowSymlink(entryPath, cwd) {
  // We should descend into the projection if cwd equals entryPath or if
  // entryPath starts with cwd
=======
function shouldFollowSymlink(entryPath, cwd){
  // We should follow symlink if cwd equals entryPath or if entryPath starts with cwd
>>>>>>> 0d652fd4
  // If the above is false, we can still descend if we have a partial match
  // when cwd starts with entryPath. In that case, we will return the portion
  // of the cwd that was not match. This indicates a partial match.

  // TODO: its too inconsistent when cwd and when relativePath has trailing slashes
<<<<<<< HEAD
  //cwd = Entry.chompLeadAndTrailingPathSep(cwd);
  cwd = chompLeadAndTrailingPathSep(cwd);
  entryPath = chompLeadAndTrailingPathSep(entryPath);
  //entryPath = Entry.chompLeadAndTrailingPathSep(entryPath);
  var val = cwd === entryPath || entryPath.startsWith(ensureTrailingSlash(cwd));
  if (!val && cwd.startsWith(ensureTrailingSlash(entryPath))){
    return [true, ensureTrailingSlash(cwd.replace(ensureTrailingSlash(entryPath), ''))];
  }
  return [val, ''];
=======
  cwd = chompLeadAndTrailingPathSep(cwd);
  entryPath = chompLeadAndTrailingPathSep(entryPath);
  var val = cwd === entryPath || entryPath.startsWith(cwd) || cwd.startsWith(ensureTrailingSlash(entryPath));
  return val;
>>>>>>> 0d652fd4
}

function filterMatches(entryPath, cwd, files, include, exclude){
  // exclude if outside of cwd
<<<<<<< HEAD
  //  if (cwd != '' && entryPath.indexOf(cwd) === -1) {
  if (!entryPath.startsWith(ensureTrailingSlash(cwd))) {
=======
  if (!entryPath.startsWith(cwd) || cwd === ensureTrailingSlash(entryPath)) {
>>>>>>> 0d652fd4
    return false;
  }

  if ((files !== null && files.length > 0) && (include.length > 0 || exclude.length > 0)) {
    throw new Error('Cannot pass files option (array or function) and a include/exlude filter. You can only have one or the other');
  }

  // previously, we always assumed cwd did not have a trailing slash, but that was not true
  if (cwd) {
    entryPath = entryPath.replace(cwd, '');
  }

  if (files !== null) {
    // include only if it matches an entry in files
    return files.indexOf(entryPath) > -1;
  }

  if (exclude.length > 0) {
    // exclude if matched by anything in exclude or if entryPath equals cwd
    if ((cwd && entryPath === cwd) || exclude.some(matcher => match(entryPath, matcher))) {
      return false;
    }
  }

  if (include.length > 0) {
    // exclude unless matched by something in includes
    if (include.every(matcher => !match(entryPath, matcher))) {
      return false;
    }
  }

  return true;
}

FSTree.prototype.filter = function(fn, context) {
  return this.entries.filter(e => {
    return filterMatches(entryRelativePath(e), this.cwd, this.files, this.include, this.exclude);
  }).filter(fn, context);
};

FSTree.prototype.forEach = function(fn, context) {
  this.entries.forEach(fn, context);
};

FSTree.prototype.calculatePatch = function(otherFSTree, isEqual) {
  if (arguments.length > 1 && typeof isEqual !== 'function') {
    throw new TypeError('calculatePatch\'s second argument must be a function');
  }

  if (typeof isEqual !== 'function') {
    isEqual = FSTree.defaultIsEqual;
  }

  let ours = this.entries;
  let theirs = otherFSTree.entries;
  let additions = [];

  let i = 0;
  let j = 0;

  let removals = [];

  while (i < ours.length && j < theirs.length) {
    let x = ours[i];
    let y = theirs[j];
    let xpath = entryRelativePath(x);
    let ypath = entryRelativePath(y);

    if (xpath < ypath) {
      // ours
      i++;

      removals.push(removeCommand(x));

      // remove additions
    } else if (xpath > ypath) {
      // theirs
      j++;
      additions.push(addCommand(y));
    } else {
      if (!isEqual(x, y)) {
        let xFile = isFile(x);
        let yFile = isFile(y);

        if(xFile === yFile) {
          // file -> file update or directory -> directory update
          additions.push(updateCommand(y));
        } else {
          // file -> directory or directory -> file
          removals.push(removeCommand(x));
          additions.push(addCommand(y));
        }
      }
      // both are the same
      i++; j++;
    }
  }

  // cleanup ours
  for (; i < ours.length; i++) {
    removals.push(removeCommand(ours[i]));
  }

  // cleanup theirs
  for (; j < theirs.length; j++) {
    additions.push(addCommand(theirs[j]));
  }

  // operations = removals (in reverse) then additions
  return removals.reverse().concat(additions);
};

FSTree.prototype.calculateAndApplyPatch = function(otherFSTree, input, output, delegate) {
  var patch = this.calculatePatch(otherFSTree);
  FSTree.applyPatch(input, output, patch, delegate);
};

FSTree.defaultIsEqual = function defaultIsEqual(entryA, entryB) {
  if (isDirectory(entryA) && isDirectory(entryB)) {
    // ignore directory changes by default
    return true;
  }

  var equal = entryA.size === entryB.size &&
       +entryA.mtime === +entryB.mtime &&
       entryA.mode === entryB.mode;


  if (!equal) {
    logger.info('invalidation reason: \nbefore %o\n entryB %o', entryA, entryB);
  }

  return equal;
};

FSTree.applyPatch = function(input, output, patch, _delegate) {
  var delegate = assign({}, DEFAULT_DELEGATE, _delegate);
  for (var i = 0; i < patch.length; i++) {
    applyOperation(input, output, patch[i], delegate);
  }
};

function applyOperation(input, output, operation, delegate) {
  var method = operation[0];
  var relativePath = operation[1];
  var inputPath = path.join(input, relativePath);
  var outputPath = path.join(output, relativePath);

  var delegateType = typeof delegate[method];
  if (delegateType === 'function') {
    delegate[method](inputPath, outputPath, relativePath);
  } else {
    throw new Error('Unable to apply patch operation: ' + method + '. The value of delegate.' + method + ' is of type ' + delegateType + ', and not a function. Check the `delegate` argument to `FSTree.prototype.applyPatch`.');
  }
}

function addCommand(entry) {
  return [isDirectory(entry) ? 'mkdir' : 'create', entryRelativePath(entry), entry];
}

function removeCommand(entry) {
  return [isDirectory(entry) ? 'rmdir' : 'unlink', entryRelativePath(entry), entry];
}

function updateCommand(entry) {
  return ['change', entryRelativePath(entry), entry];
}<|MERGE_RESOLUTION|>--- conflicted
+++ resolved
@@ -608,23 +608,17 @@
     const patches = prevTree.calculatePatch(newTree);
     this.prevEntries = filteredEntries.slice();
     // if this.cwd is set, we should replace the relativePaths
-<<<<<<< HEAD
-   // if (this.cwd && options.fromProjection == undefined) {
-    if (this.cwd) {
-      //return patches.map(patch => {
-      return patches.map(function(patch, index, object) {
-=======
     if (this.cwd) {
       return patches.map(patch => {
->>>>>>> 0d652fd4
         const cwd = ensureTrailingSlash(this.cwd);
         patch[2].relativePath = ensureTrailingSlash(patch[2].relativePath).replace(cwd, '');
-        patch[1] = ensureTrailingSlash(patch[1]).replace(cwd, '');
-        if(patch[1] === '') {
-          object.splice(index, 1);
-        } else {
-          return [patch[0], patch[1], patch[2]];
-        }
+       // patch[1] = ensureTrailingSlash(patch[1]).replace(cwd, '');
+        // if(patch[1] === '') {
+        //   object.splice(index, 1);
+        // } else {
+         // return [patch[0], patch[1], patch[2]];
+       // }
+        return [patch[0], patch[1].replace(cwd, ''), patch[2]];
       });
     }
     return patches;
@@ -634,18 +628,10 @@
 
       debugger;
       if(change[2]._projection) {
-<<<<<<< HEAD
-        debugger;
-        let descendIntoProjection = shouldFollowSymlink(change[1], cwd);
-        if (descendIntoProjection[0]) {
-          cwd = descendIntoProjection[1] === '' ? cwd : descendIntoProjection[1];
-          let childOptions = Object.assign({}, options);
-        //  childOptions.fromProjection = true;
-=======
+
         if (shouldFollowSymlink(change[1], cwd)) {
           let childOptions = Object.assign({}, options);
           childOptions.fromProjection = true;
->>>>>>> 0d652fd4
           // If projection is present call changes() recursively
           debugger;
           let projectedEntries = change[2]._projection.tree.changes(childOptions);
@@ -654,40 +640,17 @@
           console.log("--------" + cwd)
 
           if (projectedEntries.length > 0) {
-<<<<<<< HEAD
-           // let source = "";
             let target = ensureTrailingSlash(change[2].relativePath);
-
-            // if (change[2]._projection.entry !== ROOT) {
-            //   source = change[2]._projection.entry.relativePath;
-            // } else {
-            //   source = '';
-            //   target = ensureTrailingSlash(target);
-            // }
-=======
-            let target = ensureTrailingSlash(change[2].relativePath);
->>>>>>> 0d652fd4
 
             // Here, we need to prefix the relativePath of the current entry to
             // the return patches from changes
             projectedEntries.forEach(projectedChange => {
-<<<<<<< HEAD
-             // if (projectedChange[0] === 'mkdir' && target.length > source.length) {
-=======
               // TODO: what condition should we NOT do mkdirp?
->>>>>>> 0d652fd4
               if (projectedChange[0] === 'mkdir') {
                 projectedChange[0] = 'mkdirp';
               }
 
-<<<<<<< HEAD
-              if(!ensureTrailingSlash(projectedChange[1]).startsWith(target)) {
-                projectedChange[1] = projectedChange[1].replace("", target);
-              }
-              let newEntry = Entry.cloneEntry(projectedChange[2]);
-              if(!ensureTrailingSlash(projectedChange[2].relativePath).startsWith(target)) {
-                newEntry.relativePath = projectedChange[2].relativePath.replace("", target);
-=======
+
               // Prevent duplicates. Is this the right way to do it??
               if (!ensureTrailingSlash(projectedChange[1]).startsWith(target)) {
                 projectedChange[1] = `${target}${projectedChange[1]}`;
@@ -695,7 +658,6 @@
               let newEntry = Entry.cloneEntry(projectedChange[2]);
               if (!ensureTrailingSlash(projectedChange[2].relativePath).startsWith(target)) {
                 newEntry.relativePath = `${target}${projectedChange[2].relativePath}`;
->>>>>>> 0d652fd4
               }
               projectedChange[2] = newEntry;
             });
@@ -715,17 +677,14 @@
 
         debugger;
         if (filterMatches(change[1], this.cwd, options.files, options.include, options.exclude)) {
-<<<<<<< HEAD
-          //var relPath = options.fromProjection === undefined ? change[1].replace(`${cwd}`, '') : change[1];
-          filteredEntries.push([change[0], relPath, change[2]]);
-=======
           let newEntry = Entry.cloneEntry(change[2]);
           newEntry.relativePath = newEntry.relativePath.replace(this.cwd, '');
           filteredEntries.push([change[0], change[1].replace(this.cwd, ''), newEntry]);
->>>>>>> 0d652fd4
         }
       }
     });
+    console.log(" filteredEntries")
+    console.log(filteredEntries)
     return filteredEntries;
   }
 };
@@ -1376,46 +1335,24 @@
   throw new Error('wat is happening');
 }
 
-<<<<<<< HEAD
-//function shouldDescendIntoProjection(entryPath, cwd){
-function shouldFollowSymlink(entryPath, cwd) {
-  // We should descend into the projection if cwd equals entryPath or if
-  // entryPath starts with cwd
-=======
+
 function shouldFollowSymlink(entryPath, cwd){
   // We should follow symlink if cwd equals entryPath or if entryPath starts with cwd
->>>>>>> 0d652fd4
   // If the above is false, we can still descend if we have a partial match
   // when cwd starts with entryPath. In that case, we will return the portion
   // of the cwd that was not match. This indicates a partial match.
 
   // TODO: its too inconsistent when cwd and when relativePath has trailing slashes
-<<<<<<< HEAD
-  //cwd = Entry.chompLeadAndTrailingPathSep(cwd);
-  cwd = chompLeadAndTrailingPathSep(cwd);
-  entryPath = chompLeadAndTrailingPathSep(entryPath);
-  //entryPath = Entry.chompLeadAndTrailingPathSep(entryPath);
-  var val = cwd === entryPath || entryPath.startsWith(ensureTrailingSlash(cwd));
-  if (!val && cwd.startsWith(ensureTrailingSlash(entryPath))){
-    return [true, ensureTrailingSlash(cwd.replace(ensureTrailingSlash(entryPath), ''))];
-  }
-  return [val, ''];
-=======
   cwd = chompLeadAndTrailingPathSep(cwd);
   entryPath = chompLeadAndTrailingPathSep(entryPath);
   var val = cwd === entryPath || entryPath.startsWith(cwd) || cwd.startsWith(ensureTrailingSlash(entryPath));
   return val;
->>>>>>> 0d652fd4
 }
 
 function filterMatches(entryPath, cwd, files, include, exclude){
   // exclude if outside of cwd
-<<<<<<< HEAD
-  //  if (cwd != '' && entryPath.indexOf(cwd) === -1) {
-  if (!entryPath.startsWith(ensureTrailingSlash(cwd))) {
-=======
+
   if (!entryPath.startsWith(cwd) || cwd === ensureTrailingSlash(entryPath)) {
->>>>>>> 0d652fd4
     return false;
   }
 
