'use strict';

const fs = require('fs');
const path = require('path-posix');
const assign = require('object-assign');
const symlinkOrCopy = require('symlink-or-copy');
const Entry = require('./entry');
const logger = require('heimdalljs-logger')('fs-tree-diff:');
const util = require('./util');
const treeOptionHelpers = require('./tree-option-helpers');
const md5hex = require('md5hex');
const MatcherCollection = require('matcher-collection');
const merge = require('lodash.merge');
const existsSync = require('exists-sync');
const walkSync = require('walk-sync');
const Minimatch = require('minimatch').Minimatch;
const symlink = util.symlink;

const chompPathSep = util.chompPathSep;
const lchompPathStart = util.lchompPathStart;
const entry2Stat = util.entry2Stat;
const sortAndExpand = treeOptionHelpers.sortAndExpand;
const entryRelativePath = util.entryRelativePath;
const validateSortedUnique = treeOptionHelpers.validateSortedUnique;
const isFile = Entry.isFile;
const isDirectory = Entry.isDirectory;

const DEFAULT_DELEGATE = {
  unlink: function(inputPath, outputPath, relativePath) {
    fs.unlinkSync(outputPath);
  },
  rmdir: function(inputPath, outputPath, relativePath) {
    fs.rmdirSync(outputPath);
  },
  mkdir: function(inputPath, outputPath, relativePath) {
    fs.mkdirSync(outputPath);
  },
  change: function(inputPath, outputPath, relativePath) {
    // We no-op if the platform can symlink, because we assume the output path
    // is already linked via a prior create operation.
    if (symlinkOrCopy.canSymlink) {
      return;
    }

    fs.unlinkSync(outputPath);
    symlinkOrCopy.sync(inputPath, outputPath);
  },
  create: function(inputPath, outputPath, relativePath) {
    symlinkOrCopy.sync(inputPath, outputPath);
  }
};

const STARTED = 'started';
const STOPPED = 'stopped';

function TRUE() { return true; }

module.exports = FSTree;

function FSTree(options) {
  options = options || {};

  if (options.parent) {
    this.parent = options.parent;
  } else {
    this.parent = null;
    this.entries = options.entries;
    let entries = this.entries;

    if (options.sortAndExpand) {
      sortAndExpand(entries);
    } else {
      validateSortedUnique(entries);
    }
  }

  this.parent = options.parent || null;
  this.cwd = options.cwd || '';
  this.files = options.files ||  null;
  this.exclude = options.exclude || [];
  this.include = options.include || [];

  /**
    Indicates whether this tree should act as a source tree.  A source tree is
    one that has to reread its root to discover changes, rather than tracking
    its changes from calls to `mkdirSync`, `writeFileSync` &c.

    There are two kinds of source trees:

      1.  Trees that are no plugin's output, ie the input trees for leaf nodes
          that refer to source directories.
      2.  Trees that are the output of a plugin that does not support the
          fsFacade feature and therefore still uses fs to write.
  */
  this.srcTree = !! options.srcTree;

  if ('root' in options) {
    let root = options.root;

    validateRoot(root);
    this.root = path.normalize(options.root + path.sep);
  }

  if (!this.parent) {
    this.__changes = [];
    this.start();
  }
}

function validateRoot(root) {
  if (typeof root !== 'string' || !path.isAbsolute(root)) {
    throw TypeError(`Root must be an absolute path, tree.root: '${root}'`);
  }
}

function ensureTrailingSlash(inputPath) {
  return `${chompPathSep(inputPath)}/`;
}

FSTree.prototype = {
  get _changes() {
      return this.parent ? this.parent._changes : this.__changes;
  },

  get _hasEntries() {
    return this.parent ? this.parent._hasEntries : this.__hasEntries;
  },

  get cwd() {
    return this._cwd;
  },

  set cwd(value) {
    this._cwd = value;
  },

  get entries() {
    return this.parent ? this.parent.entries : this._entries;
  },

  set entries(value) {
    if (this.parent) {
      this.parent.entries = value;
    } else {
      this._entries = value || [];
      this.__hasEntries = Array.isArray(value);
    }
  },

  get exclude() {
    return this.parent ? this.parent.exclude : this._exclude;
  },

  set exclude(value) {
    if (this.parent) {
      this.parent.exclude = value;
    } else {
      this._exclude = value;
    }
  },

  get files() {
    return this.parent ? this.parent.files : this._files;
  },

  set files(value) {
    if (this.parent) {
      this.parent.files = value;
    } else {
      this._files = value;
    }
  },

  get include() {
    return this.parent ? this.parent.include : this._include;
  },

  set include(value) {
    if (this.parent) {
      this.parent.include = value;
    } else {
      this._include = value;
    }
  },

  get parent() {
    return this._parent;
  },

  set parent(value) {
    this._parent = value;
  },

  get _relativePathToChange() {
    return this.parent ? this.parent._relativePathToChange : this.__relativePathToChange;
  },

  set _relativePathToChange(value) {
    if (this.parent) {
      this.parent._relativePathToChange = value;
    } else {
      this.__relativePathToChange = value;
    }
  },

  get _state() {
    return this.parent ? this.parent._state : this.__state;
  },

  set _state(value) {
    if (this.parent) {
      this.parent._state = value;
    } else {
      this.__state = value;
    }
  },
};


FSTree.fromParent = function(tree, options) {
  let root = tree.root ? tree.root : tree.findByRelativePath(options.cwd).entry.basePath;
<<<<<<< HEAD

=======
>>>>>>> 9ba9c8b3
  return new FSTree(Object.assign({}, options, {
    parent: tree,
    root: root,
    srcTree: false,
  }));
};

FSTree.fromPaths = function(paths, options) {
  if (typeof options !== 'object') { options = {}; }

  return new FSTree(merge(options, {
    entries:  paths.map(e => Entry.fromPath(e)),
  }));
};

FSTree.fromEntries = function(entries, options) {
  if (typeof options !== 'object') { options = {}; }

  return new FSTree(merge(options, {
    entries: entries
  }));
};

Object.defineProperty(FSTree.prototype, 'size', {
  get: function() {
    return this.entries.length;
  }
});

FSTree.prototype.addEntries = function(entries, options) {
  if (!Array.isArray(entries)) {
    throw new TypeError('entries must be an array');
  }
  if (options && options.sortAndExpand) {
    sortAndExpand(entries);
  } else {
    validateSortedUnique(entries);
  }
  var fromIndex = 0;
  var toIndex = 0;
  while (fromIndex < entries.length) {
    while (toIndex < this.entries.length &&
           entryRelativePath(this.entries[toIndex]) < entryRelativePath(entries[fromIndex])) {
      toIndex++;
    }
    if (toIndex < this.entries.length &&
        entryRelativePath(this.entries[toIndex]) === entryRelativePath(entries[fromIndex])) {
      this.entries.splice(toIndex, 1, entries[fromIndex++]);
    } else {
      this.entries.splice(toIndex++, 0, entries[fromIndex++]);
    }
  }
};

FSTree.prototype.addPaths = function(paths, options) {
  this.addEntries(paths.map(e => Entry.fromPath(e)), options);
};

// TODO: maybe don't allow calls to `start, stop` on child trees?  but instead
// only read state from parent
FSTree.prototype.start = function() {
  this._changes.splice(0, this._changes.length);
  this._relativePathToChange = Object.create(null);
  this._state = STARTED;
};

FSTree.prototype.stop = function() {
  this._state = STOPPED;
};

FSTree.prototype._normalizePath = function(relativePath) {
  // There are times when the relativePath already includes this.cwd
  var normalizedPath = ensureTrailingSlash(relativePath).indexOf(this.cwd) > -1 ? path.normalize(`${relativePath}`) : path.normalize(`${this.cwd}${relativePath}`);
  return lchompPathStart(chompPathSep(normalizedPath));
};

FSTree.prototype.resolvePath = function(relativePath) {
  let normalizedPath = this._normalizePath(relativePath);
  let root = this.root ? this.root : this.findByRelativePath(relativePath).entry.basePath;
  let resolvedPath = path.resolve(`${root}/${normalizedPath}`);
  let rootSansPathSep = chompPathSep(root);

  if (!resolvedPath.startsWith(rootSansPathSep)) {
    let err;
    if (this.cwd) {
      err = `Invalid path: '${relativePath}' not within dir '${this.cwd}' of root '${root}'`;
    } else {
      err = `Invalid path: '${relativePath}' not within root '${root}'`;
    }
    throw new Error(err);
  }
  return resolvedPath;
};

<<<<<<< HEAD
=======

FSTree.prototype.findCurrentTreeByRelativePath = function(relativePath) {

  relativePath = this._normalizePath(relativePath);
  for (let i = 0; i < this.entries.length; i++) {
    let entry = this.entries[i];

    if (entryRelativePath(entry) === chompPathSep(relativePath)) {
      // if (entry._projection) {
      //   return entry._projection.tree.findByRelativePath(entry._projection.entry.relativePath);
      // }

      return { entry: entry, index: i, tree: this };
    } else if(entry._projection && relativePath.startsWith(ensureTrailingSlash(entry.relativePath))) {

      // const sourceRelativePath = relativePath.replace(entry.relativePath, chompPathSep(entry._projection.entry.relativePath));
      const sourceRelativePath = relativePath.replace(entry.relativePath, entry._projection.entry.relativePath);
      return entry._projection.tree.findByRelativePath(sourceRelativePath);
    }
  }
  return { entry: null, index: -1 , tree: null};
};



>>>>>>> 9ba9c8b3
FSTree.prototype.findByRelativePath = function(relativePath) {
  relativePath = this._normalizePath(relativePath);
  for (let i = 0; i < this.entries.length; i++) {
    let entry = this.entries[i];

    if (entryRelativePath(entry) === chompPathSep(relativePath)) {
      if (entry._projection) {
        return entry._projection.tree.findByRelativePath(entry._projection.entry.relativePath);
      }

      return { entry: entry, index: i, tree: this };
    } else if(entry._projection && relativePath.startsWith(ensureTrailingSlash(entry.relativePath))) {

     // const sourceRelativePath = relativePath.replace(entry.relativePath, chompPathSep(entry._projection.entry.relativePath));
      const sourceRelativePath = relativePath.replace(entry.relativePath, entry._projection.entry.relativePath);
      return entry._projection.tree.findByRelativePath(sourceRelativePath);
    }
  }
  return { entry: null, index: -1 , tree: null};
};

FSTree.prototype.findExistingSubpath = function(relativePath) {
  relativePath = this._normalizePath(relativePath);

  let result = { entry: null, tree: null };

  for (let i = 0; i < this.entries.length; i++) {
    const entry = this.entries[i];

    if (entryRelativePath(entry) === chompPathSep(relativePath)) {
      result = { entry: entry, tree: this };
      break;
    }

    if (relativePath.startsWith(ensureTrailingSlash(entry.relativePath))) {
      if (entry._projection) {
        const sourceRelativePath = relativePath.replace(entry.relativePath, chompPathSep(entry._projection.entry.relativePath));

        result = entry._projection.tree.findExistingSubpath(sourceRelativePath);
        break;
      }

      result = { entry: entry, tree: this };
    }
  }

  while (result.entry && result.entry._projection) {
    result = result.entry._projection;
  }
  return result;
};

FSTree.prototype.statSync = function(relativePath) {
  this._ensureEntriesPopulated();
  return entry2Stat(this.findByRelativePath(relativePath).entry);
};

FSTree.prototype.existsSync = function(relativePath) {
  let resolvedPath = this.resolvePath(relativePath);
  let rootSansPathSep = chompPathSep(this.root);
  if (resolvedPath === rootSansPathSep || !this._hasEntries) {
    return fs.existsSync(resolvedPath);
  }

  let result = this.findByRelativePath(relativePath);

  // result.entry.mode === undefined is essentialy isSymlink(result.entry)
  // we can't *actually* check the mode of result.entry b/c it's not the stat
  // info for the symlink b/c walkSync follows symlinks
  if (result.index > -1 && result.entry.mode === undefined) {
    return existsSync(resolvedPath);
  }

  return result.index > -1;
};

// We do this for walk-sync, but once we have globs in projections we'll
// implement walkSync ourselves
FSTree.prototype.readdirSync = function(relativePath) {
  this._ensureEntriesPopulated();
  let normalizedPath = this._normalizePath(relativePath);
  let prefix;

  let result;
  let entries = this.entries;
  if (normalizedPath !== '') {

    result = this.findByRelativePath(relativePath);
    if (result.index === -1) {
      throw new Error(`ENOENT: no such file or directory, ${relativePath}`);
    } else if (isFile(result.entry)) {
      throw new Error(`ENOTDIR: not a directory, ${relativePath}`);
    }

    prefix = ensureTrailingSlash(result.tree._normalizePath(result.entry.relativePath));
    entries = result.tree.entries;
  } else {
    prefix = '';
  }

  return entries.filter(e => {
    let entryPath = entryRelativePath(e);
      // make sure entry is not the actual dir we are reading
    return  entryPath.length > normalizedPath.length &&
      // make sure entry is a child of the dir we are reading
      entryPath.startsWith(prefix)  &&
      // don't return subdirs
      entryPath.indexOf('/', prefix.length) === -1;
  }).map(e => entryRelativePath(e).replace(prefix, ''));

}

FSTree.prototype.walkPaths = function() {
  // TODO: maybe the opposite of entryRelativePath
  // ie ensure there *is* a trailing /
  return this.walkEntries().map( e => {
    return this.cwd ? e.relativePath.replace(ensureTrailingSlash(this.cwd), '') : e.relativePath;
  });
};

FSTree.prototype.walkEntries = function() {
  this._ensureEntriesPopulated();

  let entries = [];
  this.filter(TRUE).forEach(entry => {
    entries.push(entry);
    if(entry._projection) {
      entries = entries.concat(entry._projection.walkEntries());
    }
  });

  return entries;
};

// TODO: remove? (see #54)
FSTree.prototype.match = function(globs) {
  var matcher = new MatcherCollection(globs.include);
  return this.filter(function(entry) {
    return matcher.mayContain(entryRelativePath(entry));
  });
};

function getDirDepth(dirPath){
  return dirPath.split(path.sep).length-1;
}

// filter this.entries with files, include and exclude
// including sort and expand of the matched entries
FSTree.prototype._filterEntries = function(inputsArr) {
  let filteredEntries = [];
  let dirStack = [];
  let dirDepth = 0;

  inputsArr.map(input => {
    // if input.length is undefined, then input is an entry from this.entry
    // else, input is an element from this._changes, which entry is its third
    // indice
    const entry = (input.length === undefined) ? input : input[2];
    const filterMatched = filterMatches(entry.relativePath, this.cwd, this.files, this.include, this.exclude);

    if (filterMatched) {
      // if matched, push all dir entries from dirStack into filteredEntries
      for (let i = 0; i < dirStack.length; i++) {
        filteredEntries.push(dirStack[i]);
      }
      dirStack = [];
      dirDepth = 0;

      // TODO: add test for this scenario
      // Removing entries that are directories since exclude
      // only excludes files when matched, if a file is not match,
      // its directories should not be part of entries here, we are
      // are assuming if we see two directories being added
      // we should check the directory Depth and remove all directories
      // with greater directory Depth
      // eg. subdir1/
      //     subdir1/subsubdir1/
      //     subdir2 /
      //
      //    when the above happens, we should remove subdir1 & subsubdir1
      const topElem = filteredEntries[filteredEntries.length-1];
      if (topElem !== undefined){
        let topFilteredEntry = (topElem.length === undefined) ? topElem : topElem[2];
        while (filteredEntries.length !== 0 && isDirectory(topFilteredEntry) && isDirectory(entry) && getDirDepth(topFilteredEntry.relativePath) >= getDirDepth(entry.relativePath)) {
          filteredEntries.pop();
          topFilteredEntry = filteredEntries[filteredEntries.length-1];
        }
      }
      filteredEntries.push(input);
    } else if (isDirectory(entry) && entry.relativePath.indexOf(this.cwd) > -1) {
      // if filters didn't match, but entry is directory, keep the entry in
      // a stack. We may need it if there is an entry that matched that
      // requires us to mkdir the parent directories of the file
      // eg. subdir1/subsubdir1/foo.png
      //
      // if the above matched, we must have mkdir for subdir1 and subsubdir1
      const curDirDepth = getDirDepth(entry.relativePath);
      while (dirStack.length !== 0 && dirDepth >= curDirDepth) {
        dirStack.pop();
        dirDepth--;
      }
      dirStack.push(input);
      dirDepth = curDirDepth;
    }
  });

  return filteredEntries;
}

FSTree.prototype.changes = function() {
  let filteredEntries = [];

  if (this.srcTree) {
    if (this.files && this.include.length === 0 && this.exclude.length === 0) {
      this._entriesFromFiles();
    } else {
      this._ensureEntriesPopulated();
    }
    filteredEntries = this._filterEntries(this.entries);
    const prevTree = new FSTree.fromEntries(this.prevEntries);
    const newTree = FSTree.fromEntries(filteredEntries);
    const patches = prevTree.calculatePatch(newTree);
    this.prevEntries = filteredEntries.slice();

    // if this.cwd is set, we should replace the relativePaths
    if (this.cwd) {
      return patches.map(patch => {
        const cwd = ensureTrailingSlash(this.cwd);
        patch[2].relativePath = patch[2].relativePath.replace(cwd, '');
        return [patch[0], patch[1].replace(cwd, ''), patch[2]];
      });
    }
    return patches;
  } else {

    this._changes.map(change => {
      if (filterMatches(change[1], this.cwd, this.files, this.include, this.exclude)) {
        filteredEntries.push([change[0], change[1].replace(`${this.cwd}`, ''), change[2]]);
      }
    });
    return filteredEntries;
  }
};

FSTree.prototype.chdir = function(relativePath, options) {
  // when relativePath equals '/', we should return '' for cwd
  let cwd = (relativePath === '' || relativePath === '/' ) ? '' : ensureTrailingSlash(relativePath);

  if (cwd === this.cwd) { return this; }
  let allowEmpty = options && options.allowEmpty;
  let result = this.findByRelativePath(relativePath);
  if (result.index === -1) {
    if (!allowEmpty) {
      throw new Error(`ENOENT: no such file or directory, ${relativePath}`);
    }
  } else if (isFile(result.entry)) {
    throw new Error(`ENOTDIR: not a directory, ${relativePath}`);
  }

  let tree =  FSTree.fromParent(this, {
    cwd: cwd,
  });
  return tree;
};

FSTree.prototype.filtered = function(options) {
  return FSTree.fromParent(this, {
    cwd: options.cwd,
    include: options.include,
    exclude: options.exclude,
    files: options.files,
  });
};

FSTree.prototype.readFileSync = function(relativePath, encoding) {
  this._ensureEntriesPopulated();
  let result = this.findByRelativePath(relativePath);
  let entry = result.entry;

  // if instead of this.root we asked the entry, we could emulate symlinks on
  // readFileSync. (there will be other things to do as well, for example
  // rmdir/unlink etc..
  if(result.entry === null) {
    throw new Error(`ENOENT: no such file or directory, ${relativePath}`);
  }

  return fs.readFileSync( result.tree.root + '/' +  entry.relativePath, encoding);
};

FSTree.prototype._throwIfStopped = function(operation) {
  if (this._state === STOPPED) {
    throw new Error('NOPE, operation: ' + operation);
  }
};

FSTree.prototype.unlinkSync = function(relativePath) {
  this._throwIfStopped('unlink');

  this._ensureEntriesPopulated();
  //var result = this.findByRelativePath(relativePath);
  var result = this.findCurrentTreeByRelativePath(relativePath);
  var entry = result.entry;

  // only unlinkSync when entry !== null
  // TODO: find WHY entry can be null
  if (entry !== null) {

    fs.unlinkSync(path.join(result.tree.root, entry.relativePath));
    result.tree._track('unlink', entry);
    result.tree._removeAt(result);
  }
};

FSTree.prototype.rmdirSync = function(relativePath) {
  this._throwIfStopped('rmdir');
  this._ensureEntriesPopulated();
  var result = this.findByRelativePath(relativePath);
  var entry = result.entry;

  // only rmdirSync when entry !== null
  // TODO: find WHY entry can be null
  if (entry !== null) {
    fs.rmdirSync(path.join(result.tree.root, entry.relativePath));
    result.tree._track('rmdir', entry);
    result.tree._removeAt(result);
  }
};

FSTree.prototype.mkdirSync = function(relativePath) {
  this._throwIfStopped('mkdir');
  this._ensureEntriesPopulated();
  let result = this.findByRelativePath(relativePath);
  let entry = result.entry;
  if (entry) {
    logger.info('mkdirSync %s noop, directory exists', relativePath);
    return;
  }

  let parent = path.dirname(relativePath);
  result = this.findByRelativePath(parent);

  let normalizedPath;
  let tree;
  if(result.entry === null) {
    tree = this;
    normalizedPath = this._normalizePath(relativePath);

  } else {
    tree = result.tree;
    normalizedPath = result.tree._normalizePath(path.join(result.entry.relativePath, path.basename(relativePath)));
  }

  fs.mkdirSync(`${tree.root}${normalizedPath}`);
  entry = new Entry(normalizedPath, 0, Date.now(), Entry.DIRECTORY_MODE, null);
  tree._track('mkdir', entry);
  tree._insertAt(null, entry);
};


FSTree.prototype.mkdirpSync = function(relativePath) {
  this._throwIfStopped('mkdirp');
  this._ensureEntriesPopulated();

  let result = this.findByRelativePath(relativePath);
  let entry = result.entry;
  if (entry) {
    logger.info('mkdirpSync %s noop, directory exists', relativePath);
    return;
  }

  let paths = relativePath.split("/");
  let subsetPaths = [];

  // TODO: Its O(N2) should change it to O(N)
  for(let i = 0; i < paths.length; i ++ ) {
    if(i != 0) {
      subsetPaths[i] = subsetPaths[i-1] + "/" + paths[i];
    } else {
      subsetPaths[i] = paths[i];
    }
    let result = this.findByRelativePath(subsetPaths[i]);
    if(!result.entry) {
      this.mkdirSync(subsetPaths[i]);
    }
  }
};


FSTree.prototype.writeFileSync = function(relativePath, content, options) {
  this._throwIfStopped('writeFile');

  this._ensureEntriesPopulated();
  var result = this.findByRelativePath(relativePath);
  var entry = result.entry;
  // ensureFile, so throw if the entry is a directory
  var mode;
  // TODO: cleanup idempotent stuff
  var checksum = md5hex('' + content);

  if (entry) {
    mode = entry.mode;

      if (!entry.checksum) {
      // lazily load checksum
      entry.checksum = md5hex(fs.readFileSync(path.join(result.tree.root , relativePath), 'UTF8'));
    }

    if (entry.checksum === checksum) {
      // do nothin
      logger.info('writeFileSync %s noop, checksum did not change: %s === %s', relativePath, checksum, entry.checksum);
      return;
    };
  }

  let parent = path.dirname(relativePath);
  result = this.findByRelativePath(parent);

  let normalizedPath;
  let tree;
  let operation = entry ? 'change' : 'create';

  if(result.entry === null) {
    tree = this;
    normalizedPath = this._normalizePath(relativePath);
  } else {
    tree = result.tree;
    normalizedPath = result.tree._normalizePath(path.join(result.entry.relativePath, path.basename(relativePath)));
    entry = result.entry;
  }


  fs.writeFileSync(`${tree.root}${normalizedPath}`, content, options);
  entry = new Entry(normalizedPath, content.length, Date.now(), mode || 0, checksum);
  tree._track(operation, entry);
  tree._insertAt(null, entry);

};

FSTree.prototype.symlinkSync = function(target, relativePath /*, type */) {
  this._throwIfStopped('symlink');
  this._ensureEntriesPopulated();

  let result = this.findByRelativePath(relativePath);

  if (result.entry) {
    // Since we don't have symlinks in our abstraction, we don't care whether
    // the entry that currently exists came from a link or a write.  In either
    // case we will read the correct contents.
    return;
  }

  let normalizedPath = this._normalizePath(relativePath);
  //TODO: RESOLVEPATH(NORMALIZE PATH) TO REMOVE EXTRA SLASHES

  symlinkOrCopy.sync(target, `${this.root}${normalizedPath}`);

  // TODO: do we need this pattern?  used in funnel
  //
  // try {
  //   this.out.symlinkSync(sourcePath, destPath);
  // } catch(e) {
  //   if (!existsSync(destDir)) {
  //     mkdirp.sync(destDir);
  //   }
  //   try {
  //     fs.unlinkSync(destPath);
  //   } catch(e) {

  //   }
  //   symlinkOrCopy.sync(sourcePath, destPath);
  // }

  // TODO: should we read the file here so our entry has size, mode & checksum?
  // this turns 1 io -> 2 io (symlink -> symlink + stat)

  let mode = 0;

  let entry = new Entry(normalizedPath, 0, Date.now(), mode);
  let operation = result.entry ? 'change' : 'create';

  this._track(operation, entry);
  this._insertAt(result, entry);
};

FSTree.prototype.symlinkSyncFromEntry = function(srcFSTree,  srcRelativePath,  destRelativePath /*, type */) {
  this._throwIfStopped('symlinkSyncFromEntry');
  this._ensureEntriesPopulated();

  let normalizedPath = this._normalizePath(destRelativePath);
  let tree = this;

  //TODO: RESOLVEPATH(NORMALIZE PATH) TO REMOVE EXTRA SLASHES
  let parent = path.dirname(destRelativePath);

  if (parent !== ".") {
    //leastExistingAncestor -  move it to mkdirp
    let result = this.findExistingSubpath(parent);
    if (result.entry) {
      tree = result.tree;

      normalizedPath = tree._normalizePath(path.join(result.entry.relativePath, path.basename(destRelativePath)));
    }
  }
debugger;
  let destPath = `${tree.root}${normalizedPath}`;

  if (srcRelativePath === undefined) {
    srcRelativePath = "/";
  }

  let srcAbsolutePath = srcFSTree.resolvePath(srcRelativePath);
  var destDir = path.dirname(normalizedPath);

  try {
    symlinkOrCopy.sync(srcAbsolutePath, destPath);
  } catch(e) {
    if (!existsSync(`${tree.root}${destDir}`)) {
      tree.mkdirpSync(destDir);
    }
    try {
      fs.unlinkSync(destPath);
    } catch(e) {}
    symlinkOrCopy.sync(srcAbsolutePath, destPath);
  }

  let entry = new Entry(normalizedPath, 0, Date.now(), Entry.DIRECTORY_MODE, null);
<<<<<<< HEAD
  let sourceTree = srcFSTree;

  if (srcFSTree.cwd !== srcRelativePath) {
    sourceTree = srcFSTree.chdir(srcRelativePath);
  }
=======
  let sourceTree = srcFSTree.chdir(srcRelativePath);
>>>>>>> 9ba9c8b3
  let sourceEntry = srcFSTree.findByRelativePath(srcRelativePath).entry;

  entry._projection = {tree: sourceTree, entry: sourceEntry};

  let operation = 'mkdir';

  tree._track(operation, entry);
  tree._insertAt(null, entry);

};


/**
  reread this tree's root directory., if necessary.  The root directory may also
  have changed.  Note that just as with initial reading, rereading is done lazily.

  This is used when we are not able to track our changes, because our root is
  written to directly, rather than via this facade.  This can happen because either:

    a) our root is a source directory or
    b) our root is the outputPath of a plugin that does not yet utilize this fs facade for writing

  Root changes are discouraged but are supported because broccoli-plugin
  supports plugins with unstable output paths.  Such plugins' out trees will
  necessarily be treated as source trees as those plugins will not be fs facade
  aware, which is why it is an error to change the root of a non-source tree.
*/
FSTree.prototype.reread = function(newRoot) {

  if (!this.srcTree) {
    if (newRoot && path.normalize(newRoot + path.sep) != this.root) {
      throw new Error(
        `Cannot change root from '${this.root}' to '${newRoot}' of a non-source tree.`
      );
    }
    // reread is a no-op if our entries is populated by an upstream plugin
    return;
  }

  if (newRoot) {
    this.root = path.normalize(path.resolve(newRoot) + path.sep);
  }

  // TODO: stash current entries so we can calculate a diff
  // don't eagerly read, but invalidate our current entries
  this.__hasEntries = false;
};

FSTree.prototype._entriesFromFiles = function() {
  if (this._hasEntries) {
    return;
  }
  let tempTree = FSTree.fromPaths(this.files, { sortAndExpand: true });
  this.entries = tempTree.entries;
};

FSTree.prototype._ensureEntriesPopulated = function() {
  if (this._hasEntries) {
    return;
  }
  this.entries = walkSync.entries(this.root);
};

FSTree.prototype._track = function(operation, entry) {
  var relativePath = entryRelativePath(entry);
  this._relativePathToChange[relativePath] = this._changes.push([
    operation,
    relativePath,
    entry
  ]) - 1;
};

FSTree.prototype._insertAt = function(result, entry) {
  if (result && result.index > -1) {
    // already exists in a position
    this.entries[result.index] = entry;
  } else {
    // find appropriate position
    // TODO: experiment with binary search since entries are sorted, (may be a perf win)
    for (let position = 0; position < this.entries.length; position++) {
      let current = this.entries[position];
      let currentPath = entryRelativePath(current);
      //TODO: shd call the entryRelativePathWalksyncWithTrailingSlash instead of entryRelativePath
      let entryPath = entryRelativePath(entry);

      if (currentPath === entryPath) {
        // replace
        this.entries[position] = entry;
        return position;
      } else if (currentPath > entryPath) {
        // insert before
        this.entries.splice(position, 0, entry);
        return position;
      } else {
        // do nothing, still waiting to find the right place

      }
    }

    // we are at the end, and have not yet found an appropriate place, this
    // means the end is the appropriate place
    return this.entries.push(entry);
  }
};

FSTree.prototype._removeAt = function(result) {
  if (result.index === -1) {
    return;
  }

  for (let position=0; position < this.entries.length; ++position) {
    let current = this.entries[position];
    if (entryRelativePath(current) === entryRelativePath(result.entry)) {
      this.entries.splice(position, 1);
      return;
    }
  }
};

function match(path, matcher) {
  if (matcher instanceof RegExp) {
    return matcher.test(path);
  } else if (typeof matcher === 'string') {
    // TODO: preprocess filters (eg cache minimatch instances the way funnel does)
    return new Minimatch(matcher).match(path);
  } else if (typeof matcher === 'function') {
    return matcher(path);
  }

  throw new Error('wat is happening');
}

function filterMatches(entryPath, cwd, files, include, exclude){
  // exclude if outside of cwd
  if (entryPath.indexOf(cwd) === -1) {
    return false;
  }

  if ((files !== null && files.length > 0) && (include.length > 0 || exclude.length > 0)) {
    throw new Error('Cannot pass files option (array or function) and a include/exlude filter. You can only have one or the other');
  }

  // previously, we always assumed cwd did not have a trailing slash, but that was not true
  if (cwd) {
    entryPath = entryPath.replace(ensureTrailingSlash(cwd), '');
  }

  if (files !== null) {
    // include only if it matches an entry in files
    return files.indexOf(entryPath) > -1;
  }

  if (exclude.length > 0) {
    // exclude if matched by anything in exclude or if entryPath equals cwd
    if ((cwd && entryPath === cwd) || exclude.some(matcher => match(entryPath, matcher))) {
      return false;
    }
  }

  if (include.length > 0) {
    // exclude unless matched by something in includes
    if (include.every(matcher => !match(entryPath, matcher))) {
      return false;
    }
  }

  return true;
}

FSTree.prototype.filter = function(fn, context) {
  return this.entries.filter(e => {
    return filterMatches(entryRelativePath(e), this.cwd, this.files, this.include, this.exclude);
  }).filter(fn, context);
};

FSTree.prototype.forEach = function(fn, context) {
  this.entries.forEach(fn, context);
};

FSTree.prototype.calculatePatch = function(otherFSTree, isEqual) {
  if (arguments.length > 1 && typeof isEqual !== 'function') {
    throw new TypeError('calculatePatch\'s second argument must be a function');
  }

  if (typeof isEqual !== 'function') {
    isEqual = FSTree.defaultIsEqual;
  }

  let ours = this.entries;
  let theirs = otherFSTree.entries;
  let additions = [];

  let i = 0;
  let j = 0;

  let removals = [];

  while (i < ours.length && j < theirs.length) {
    let x = ours[i];
    let y = theirs[j];
    let xpath = entryRelativePath(x);
    let ypath = entryRelativePath(y);

    if (xpath < ypath) {
      // ours
      i++;

      removals.push(removeCommand(x));

      // remove additions
    } else if (xpath > ypath) {
      // theirs
      j++;
      additions.push(addCommand(y));
    } else {
      if (!isEqual(x, y)) {
        let xFile = isFile(x);
        let yFile = isFile(y);

        if(xFile === yFile) {
          // file -> file update or directory -> directory update
          additions.push(updateCommand(y));
        } else {
          // file -> directory or directory -> file
          removals.push(removeCommand(x));
          additions.push(addCommand(y));
        }
      }
      // both are the same
      i++; j++;
    }
  }

  // cleanup ours
  for (; i < ours.length; i++) {
    removals.push(removeCommand(ours[i]));
  }

  // cleanup theirs
  for (; j < theirs.length; j++) {
    additions.push(addCommand(theirs[j]));
  }

  // operations = removals (in reverse) then additions
  return removals.reverse().concat(additions);
};

FSTree.prototype.calculateAndApplyPatch = function(otherFSTree, input, output, delegate) {
  var patch = this.calculatePatch(otherFSTree);
  FSTree.applyPatch(input, output, patch, delegate);
};

FSTree.defaultIsEqual = function defaultIsEqual(entryA, entryB) {
  if (isDirectory(entryA) && isDirectory(entryB)) {
    // ignore directory changes by default
    return true;
  }

  var equal = entryA.size === entryB.size &&
       +entryA.mtime === +entryB.mtime &&
       entryA.mode === entryB.mode;


  if (!equal) {
    logger.info('invalidation reason: \nbefore %o\n entryB %o', entryA, entryB);
  }

  return equal;
};

FSTree.applyPatch = function(input, output, patch, _delegate) {
  var delegate = assign({}, DEFAULT_DELEGATE, _delegate);
  for (var i = 0; i < patch.length; i++) {
    applyOperation(input, output, patch[i], delegate);
  }
};

function applyOperation(input, output, operation, delegate) {
  var method = operation[0];
  var relativePath = operation[1];
  var inputPath = path.join(input, relativePath);
  var outputPath = path.join(output, relativePath);

  var delegateType = typeof delegate[method];
  if (delegateType === 'function') {
    delegate[method](inputPath, outputPath, relativePath);
  } else {
    throw new Error('Unable to apply patch operation: ' + method + '. The value of delegate.' + method + ' is of type ' + delegateType + ', and not a function. Check the `delegate` argument to `FSTree.prototype.applyPatch`.');
  }
}

function addCommand(entry) {
  return [isDirectory(entry) ? 'mkdir' : 'create', entryRelativePath(entry), entry];
}

function removeCommand(entry) {
  return [isDirectory(entry) ? 'rmdir' : 'unlink', entryRelativePath(entry), entry];
}

function updateCommand(entry) {
  return ['change', entryRelativePath(entry), entry];
}<|MERGE_RESOLUTION|>--- conflicted
+++ resolved
@@ -219,10 +219,7 @@
 
 FSTree.fromParent = function(tree, options) {
   let root = tree.root ? tree.root : tree.findByRelativePath(options.cwd).entry.basePath;
-<<<<<<< HEAD
-
-=======
->>>>>>> 9ba9c8b3
+
   return new FSTree(Object.assign({}, options, {
     parent: tree,
     root: root,
@@ -317,9 +314,6 @@
   return resolvedPath;
 };
 
-<<<<<<< HEAD
-=======
-
 FSTree.prototype.findCurrentTreeByRelativePath = function(relativePath) {
 
   relativePath = this._normalizePath(relativePath);
@@ -327,14 +321,8 @@
     let entry = this.entries[i];
 
     if (entryRelativePath(entry) === chompPathSep(relativePath)) {
-      // if (entry._projection) {
-      //   return entry._projection.tree.findByRelativePath(entry._projection.entry.relativePath);
-      // }
-
       return { entry: entry, index: i, tree: this };
     } else if(entry._projection && relativePath.startsWith(ensureTrailingSlash(entry.relativePath))) {
-
-      // const sourceRelativePath = relativePath.replace(entry.relativePath, chompPathSep(entry._projection.entry.relativePath));
       const sourceRelativePath = relativePath.replace(entry.relativePath, entry._projection.entry.relativePath);
       return entry._projection.tree.findByRelativePath(sourceRelativePath);
     }
@@ -342,9 +330,6 @@
   return { entry: null, index: -1 , tree: null};
 };
 
-
-
->>>>>>> 9ba9c8b3
 FSTree.prototype.findByRelativePath = function(relativePath) {
   relativePath = this._normalizePath(relativePath);
   for (let i = 0; i < this.entries.length; i++) {
@@ -848,7 +833,6 @@
       normalizedPath = tree._normalizePath(path.join(result.entry.relativePath, path.basename(destRelativePath)));
     }
   }
-debugger;
   let destPath = `${tree.root}${normalizedPath}`;
 
   if (srcRelativePath === undefined) {
@@ -871,15 +855,7 @@
   }
 
   let entry = new Entry(normalizedPath, 0, Date.now(), Entry.DIRECTORY_MODE, null);
-<<<<<<< HEAD
-  let sourceTree = srcFSTree;
-
-  if (srcFSTree.cwd !== srcRelativePath) {
-    sourceTree = srcFSTree.chdir(srcRelativePath);
-  }
-=======
   let sourceTree = srcFSTree.chdir(srcRelativePath);
->>>>>>> 9ba9c8b3
   let sourceEntry = srcFSTree.findByRelativePath(srcRelativePath).entry;
 
   entry._projection = {tree: sourceTree, entry: sourceEntry};
