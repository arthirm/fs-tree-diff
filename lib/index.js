'use strict';

const fs = require('fs');
const path = require('path-posix');
const assign = require('object-assign');
const symlinkOrCopy = require('symlink-or-copy');
const Entry = require('./entry');
const logger = require('heimdalljs-logger')('fs-tree-diff:');
const util = require('./util');
const treeOptionHelpers = require('./tree-option-helpers');
const md5hex = require('md5hex');
const MatcherCollection = require('matcher-collection');
const merge = require('lodash.merge');
const existsSync = require('exists-sync');
const walkSync = require('walk-sync');
const Minimatch = require('minimatch').Minimatch;


const chompPathSep = util.chompPathSep;
const lchompPathStart = util.lchompPathStart;
const entry2Stat = util.entry2Stat;
const sortAndExpand = treeOptionHelpers.sortAndExpand;
const entryRelativePath = util.entryRelativePath;
const validateSortedUnique = treeOptionHelpers.validateSortedUnique;
const isFile = Entry.isFile;
const isDirectory = Entry.isDirectory;

const DEFAULT_DELEGATE = {
  unlink: function(inputPath, outputPath, relativePath) {
    fs.unlinkSync(outputPath);
  },
  rmdir: function(inputPath, outputPath, relativePath) {
    fs.rmdirSync(outputPath);
  },
  mkdir: function(inputPath, outputPath, relativePath) {
    fs.mkdirSync(outputPath);
  },
  change: function(inputPath, outputPath, relativePath) {
    // We no-op if the platform can symlink, because we assume the output path
    // is already linked via a prior create operation.
    if (symlinkOrCopy.canSymlink) {
      return;
    }

    fs.unlinkSync(outputPath);
    symlinkOrCopy.sync(inputPath, outputPath);
  },
  create: function(inputPath, outputPath, relativePath) {
    symlinkOrCopy.sync(inputPath, outputPath);
  }
};

const STARTED = 'started';
const STOPPED = 'stopped';

function TRUE() { return true; }

module.exports = FSTree;

function FSTree(options) {
  options = options || {};

  if (options.parent) {
    this.parent = options.parent;
  } else {
    this.parent = null;
    this.entries = options.entries;
    let entries = this.entries;

    if (options.sortAndExpand) {
      sortAndExpand(entries);
    } else {
      validateSortedUnique(entries);
    }
  }

  this.parent = options.parent || null;
  this.cwd = options.cwd || '';
  this.files = options.files ||  null;
  this.exclude = options.exclude || [];
  this.include = options.include || [];
  //this.sourceRoot =  [];
  //this.sourceRootMap =  new Map();

  /**
    Indicates whether this tree should act as a source tree.  A source tree is
    one that has to reread its root to discover changes, rather than tracking
    its changes from calls to `mkdirSync`, `writeFileSync` &c.

    There are two kinds of source trees:

      1.  Trees that are no plugin's output, ie the input trees for leaf nodes
          that refer to source directories.
      2.  Trees that are the output of a plugin that does not support the
          fsFacade feature and therefore still uses fs to write.
  */
  this.srcTree = !! options.srcTree;

  if ('root' in options) {
    let root = options.root;

    validateRoot(root);
    this.root = path.normalize(options.root + path.sep);
  }

  if (!this.parent) {
    this.__changes = [];
    this.start();
  }
}

function validateRoot(root) {
  if (typeof root !== 'string' || !path.isAbsolute(root)) {
    throw TypeError(`Root must be an absolute path, tree.root: '${root}'`);
  }
}

function ensureTrailingSlash(inputPath) {
  return `${chompPathSep(inputPath)}/`;
}

FSTree.prototype = {
  get _changes() {
      return this.parent ? this.parent._changes : this.__changes;
  },

  get _hasEntries() {
    return this.parent ? this.parent._hasEntries : this.__hasEntries;
  },

  get cwd() {
    return this._cwd;
  },

  set cwd(value) {
    this._cwd = value;
  },

  get entries() {
    return this.parent ? this.parent.entries : this._entries;
  },

  get srcTree() {
    return this.parent ? this.parent.srcTree : this._srcTree;
  },

  set srcTree(value) {
    this._srcTree = value;
  },

  set entries(value) {
    if (this.parent) {
      this.parent.entries = value;
    } else {
      this._entries = value || [];
      this.__hasEntries = Array.isArray(value);
    }
  },

  get exclude() {
    return this.parent ? this.parent.exclude : this._exclude;
  },

  set exclude(value) {
    if (this.parent) {
      this.parent.exclude = value;
    } else {
      this._exclude = value;
    }
  },

  get files() {
    return this.parent ? this.parent.files : this._files;
  },

  set files(value) {
    if (this.parent) {
      this.parent.files = value;
    } else {
      this._files = value;
    }
  },

  get include() {
    return this.parent ? this.parent.include : this._include;
  },

  set include(value) {
    if (this.parent) {
      this.parent.include = value;
    } else {
      this._include = value;
    }
  },

  get parent() {
    return this._parent;
  },

  set parent(value) {
    this._parent = value;
  },

  get _relativePathToChange() {
    return this.parent ? this.parent._relativePathToChange : this.__relativePathToChange;
  },

  set _relativePathToChange(value) {
    if (this.parent) {
      this.parent._relativePathToChange = value;
    } else {
      this.__relativePathToChange = value;
    }
  },

  get _state() {
    return this.parent ? this.parent._state : this.__state;
  },

  set _state(value) {
    if (this.parent) {
      this.parent._state = value;
    } else {
      this.__state = value;
    }
  },
};


FSTree.fromParent = function(tree, options) {
  return new FSTree(Object.assign({}, options, {
    parent: tree,
    root: tree.root,
    srcTree: false,
  }));
};

FSTree.fromPaths = function(paths, options) {
  if (typeof options !== 'object') { options = {}; }

  return new FSTree(merge(options, {
    entries:  paths.map(e => Entry.fromPath(e)),
  }));
};

FSTree.fromEntries = function(entries, options) {
  if (typeof options !== 'object') { options = {}; }

  return new FSTree(merge(options, {
    entries: entries
  }));
};

Object.defineProperty(FSTree.prototype, 'size', {
  get: function() {
    return this.entries.length;
  }
});

FSTree.prototype.addEntries = function(entries, options) {
  if (!Array.isArray(entries)) {
    throw new TypeError('entries must be an array');
  }
  if (options && options.sortAndExpand) {
    sortAndExpand(entries);
  } else {
    validateSortedUnique(entries);
  }
  var fromIndex = 0;
  var toIndex = 0;
  while (fromIndex < entries.length) {
    while (toIndex < this.entries.length &&
           entryRelativePath(this.entries[toIndex]) < entryRelativePath(entries[fromIndex])) {
      toIndex++;
    }
    if (toIndex < this.entries.length &&
        entryRelativePath(this.entries[toIndex]) === entryRelativePath(entries[fromIndex])) {
      this.entries.splice(toIndex, 1, entries[fromIndex++]);
    } else {
      this.entries.splice(toIndex++, 0, entries[fromIndex++]);
    }
  }
};

FSTree.prototype.addPaths = function(paths, options) {
  this.addEntries(paths.map(e => Entry.fromPath(e)), options);
};

// TODO: maybe don't allow calls to `start, stop` on child trees?  but instead
// only read state from parent
FSTree.prototype.start = function() {
  this._changes.splice(0, this._changes.length);
  this._relativePathToChange = Object.create(null);
  this._state = STARTED;
};

FSTree.prototype.stop = function() {
  this._state = STOPPED;
};


FSTree.prototype._normalizePath = function(relativePath) {
  // There are times when the relativePath already includes this.cwd
  var normalizedPath = relativePath.indexOf(this.cwd) > -1 ? path.normalize(`${relativePath}`) : path.normalize(`${this.cwd}${relativePath}`);
  return lchompPathStart(chompPathSep(normalizedPath));
};


FSTree.prototype.resolvePath = function(relativePath) {
  let normalizedPath = this._normalizePath(relativePath);
  let resolvedPath = path.resolve(`${this.root}${normalizedPath}`);
  let rootSansPathSep = chompPathSep(this.root);

  if (!resolvedPath.startsWith(rootSansPathSep)) {
    let err;
    if (this.cwd) {
      err = `Invalid path: '${relativePath}' not within dir '${this.cwd}' of root '${this.root}'`;
    } else {
      err = `Invalid path: '${relativePath}' not within root '${this.root}'`;
    }
    throw new Error(err);
  }
  return resolvedPath;
};


FSTree.prototype.findByRelativePath = function(relativePath) {

  let paths = relativePath.split("/");
  let index = 0;

  let key = (paths[0]!= null || paths[0]!= undefined )? paths[0] : relativePath ;
  let currentEntry;
  //entryIndex can be removed if we dont wont this function to return index
  let entryIndex;

  // In a given tree, check if an entry is present for a given key
  for (var i = 0; i < this.entries.length; i++) {
    var entry = this.entries[i];
    if (  entryRelativePath(entry) === chompPathSep(key)   ) {
       currentEntry = entry;
       entryIndex = i;
       index++;
       key = (paths[index]!= null || paths[index]!= undefined )? key +"/"+ paths[index] : key;
    }
  }

  // Check the projection to find entry for the given path
  if(currentEntry!= null && currentEntry._projection != null ) {
    let tempEntry = currentEntry._projection.findByRelativePath(relativePath);

    if(tempEntry.entry == null  && entryRelativePath(currentEntry) === chompPathSep(key)) {
      return { entry: currentEntry, index: entryIndex, tree: this };
    } else {
      return tempEntry;
    }
<<<<<<< HEAD
  } else if (currentEntry!= null && currentEntry._projection == null && entryRelativePath(currentEntry) === chompPathSep(key)) {
      return { entry: currentEntry, index: entryIndex , tree: this };
  } else {

      return { entry: null, index: -1 , tree: null};
=======
>>>>>>> 40a1442b
  }

};


FSTree.prototype.statSync = function(relativePath) {
  this._ensureEntriesPopulated();
  return entry2Stat(this.findByRelativePath(relativePath).entry);
};

FSTree.prototype.existsSync = function(relativePath) {
  let resolvedPath = this.resolvePath(relativePath);
  let rootSansPathSep = chompPathSep(this.root);

  if (resolvedPath === rootSansPathSep || !this._hasEntries) {
    return fs.existsSync(resolvedPath);
  }

  let result = this.findByRelativePath(relativePath);

  // result.entry.mode === undefined is essentialy isSymlink(result.entry)
  // we can't *actually* check the mode of result.entry b/c it's not the stat
  // info for the symlink b/c walkSync follows symlinks
  if (result.index > -1 && result.entry.mode === undefined) {
    return existsSync(resolvedPath);
  }

  return result.index > -1;
};

// We do this for walk-sync, but once we have globs in projections we'll
// implement walkSync ourselves
FSTree.prototype.readdirSync = function(relativePath) {

  this._ensureEntriesPopulated();
  let normalizedPath = this._normalizePath(relativePath);
<<<<<<< HEAD
  let normalizedPathTrailingSlash = normalizedPath.slice(-1) != '/' ? `${normalizedPath}/` : normalizedPath;
=======
  let normalizedPathTrailingSlash = ensureTrailingSlash(normalizedPath);
>>>>>>> 40a1442b
  let prefix;

  let result;
  let entries = this.entries;
  if (normalizedPath !== '') {
    result = this.findByRelativePath(relativePath);
    if (result.index === -1) {
      throw new Error(`ENOENT: no such file or directory, ${relativePath}`);
    } else if (isFile(result.entry)) {
      throw new Error(`ENOTDIR: not a directory, ${relativePath}`);
    }

    prefix = normalizedPathTrailingSlash;
    entries = result.tree.entries;

  } else {
    prefix = '';
  }

  return entries.filter(e => {
    let entryPath = entryRelativePath(e);
      // make sure entry is not the actual dir we are reading
    return  entryPath.length > normalizedPath.length &&
      // make sure entry is a child of the dir we are reading
      entryPath.startsWith(prefix)  &&
      // don't return subdirs
      entryPath.indexOf('/', normalizedPathTrailingSlash.length) === -1;
  }).map(e => entryRelativePath(e).replace(normalizedPathTrailingSlash, ''));

}



FSTree.prototype.walkPaths = function() {
  // TODO: maybe the opposite of entryRelativePath
  // ie ensure there *is* a trailing /
  return this.walkEntries().map( e => {
    return this.cwd ? e.relativePath.replace(ensureTrailingSlash(this.cwd), '') : e.relativePath;
  });
};

FSTree.prototype.walkEntries = function() {
  this._ensureEntriesPopulated();

  return this.filter(TRUE);
};

// TODO: remove? (see #54)
FSTree.prototype.match = function(globs) {
  var matcher = new MatcherCollection(globs.include);
  return this.filter(function(entry) {
    return matcher.mayContain(entryRelativePath(entry));
  });
};

function getDirDepth(dirPath){
  return dirPath.split(path.sep).length-1;
}

<<<<<<< HEAD
FSTree.prototype.changes = function() {
  let patches;
  let entries;
  this._ensureEntriesPopulated();

  if (this.srcTree) {
     entries = this.entries;
   } else {
     entries = this._changes.map(e => {
       return e[2];
     });
   }


  let filteredEntries = [];
    let dirStack = [];
    let dirDepth = 0;
    // filter this.entries with files, include and exclude
    // including sort and expand of the matched entries
    entries.map(entry => {

      const filterMatched = filterMatches(entry.relativePath, this.cwd, this.files, this.include, this.exclude);
      if (filterMatched) {
        // if we find a match, push all the dir entries in dirStack
        // into filteredEntries
        let i;
        for (i = 0; i < dirStack.length; i++) {
          filteredEntries.push(dirStack[i]);
        }
        dirStack = [];
        dirDepth = 0;

        // Removing entries that are directories since exclude
        // only excludes files when matched, if a file is not match,
        // its directories should not be part of entries here, we are
        // are assuming if we see two directories being added
        // we should check the directory Depth and remove all directories
        // with greater directory Depth
        // eg. subdir1/
        //     subdir1/subsubdir1/
        //     subdir2 /
        //
        //    when the above happens, we should remove subdir1 & subsubdir1
        let topFilteredEntry = filteredEntries[filteredEntries.length-1];
        if (topFilteredEntry !== undefined && isDirectory(topFilteredEntry) && isDirectory(entry)) {
          while (filteredEntries.length !== 0 && getDirDepth(topFilteredEntry.relativePath) >= getDirDepth(entry.relativePath)) {
            filteredEntries.pop();
            topFilteredEntry = filteredEntries[filteredEntries.length-1];
          }
        }
        filteredEntries.push(entry);
      } else if (isDirectory(entry)) {
        // if filters didn't match, but entry is directory, keep the entry in
        // a stack. We may need it if there is an entry that matched that
        // requires us to mkdir the parent directories of the file
        // eg. subdir1/subsubdir1/foo.png
        //
        // if the above matched, we must have mkdir for subdir1 and subsubdir1
        const curDirDepth = getDirDepth(entry.relativePath);
        while (dirStack.length !== 0 && dirDepth >= curDirDepth) {
          dirStack.pop();
          dirDepth--;
=======
// filter this.entries with files, include and exclude
// including sort and expand of the matched entries
FSTree.prototype._filterEntries = function(inputsArr) {
  let filteredEntries = [];
  let dirStack = [];
  let dirDepth = 0;

  inputsArr.map(input => {
    // if input.length is undefined, then input is an entry from this.entry
    // else, input is an element from this._changes, which entry is its third
    // indice
    const entry = (input.length === undefined) ? input : input[2];
    const filterMatched = filterMatches(entry.relativePath, this.cwd, this.files, this.include, this.exclude);

    if (filterMatched) {
      // if matched, push all dir entries from dirStack into filteredEntries
      for (let i = 0; i < dirStack.length; i++) {
        filteredEntries.push(dirStack[i]);
      }
      dirStack = [];
      dirDepth = 0;

      // TODO: add test for this scenario
      // Removing entries that are directories since exclude
      // only excludes files when matched, if a file is not match,
      // its directories should not be part of entries here, we are
      // are assuming if we see two directories being added
      // we should check the directory Depth and remove all directories
      // with greater directory Depth
      // eg. subdir1/
      //     subdir1/subsubdir1/
      //     subdir2 /
      //
      //    when the above happens, we should remove subdir1 & subsubdir1
      const topElem = filteredEntries[filteredEntries.length-1];
      if (topElem !== undefined){
        let topFilteredEntry = (topElem.length === undefined) ? topElem : topElem[2];
        while (filteredEntries.length !== 0 && isDirectory(topFilteredEntry) && isDirectory(entry) && getDirDepth(topFilteredEntry.relativePath) >= getDirDepth(entry.relativePath)) {
          filteredEntries.pop();
          topFilteredEntry = filteredEntries[filteredEntries.length-1];
>>>>>>> 40a1442b
        }
      }
      filteredEntries.push(input);
    } else if (isDirectory(entry) && entry.relativePath.indexOf(this.cwd) > -1) {
      // if filters didn't match, but entry is directory, keep the entry in
      // a stack. We may need it if there is an entry that matched that
      // requires us to mkdir the parent directories of the file
      // eg. subdir1/subsubdir1/foo.png
      //
      // if the above matched, we must have mkdir for subdir1 and subsubdir1
      const curDirDepth = getDirDepth(entry.relativePath);
      while (dirStack.length !== 0 && dirDepth >= curDirDepth) {
        dirStack.pop();
        dirDepth--;
      }
      dirStack.push(input);
      dirDepth = curDirDepth;
    }
  });

  return filteredEntries;
}

<<<<<<< HEAD
  if (this.srcTree) {
      const prevTree = new FSTree.fromEntries(this.prevEntries);
      const newTree = FSTree.fromEntries(filteredEntries);
      patches = prevTree.calculatePatch(newTree);
      this.prevEntries = filteredEntries.slice();
      return patches;
  } else {
     return  this._changes.filter(change => {
      return filteredEntries.includes(change[2]);
    }).map(change => {
      return [change[0], change[1].replace(`${this.cwd}`, ''), change[2]];
    });
   }
=======
FSTree.prototype.changes = function() {
  let filteredEntries = [];

  if (this.srcTree) {
    this._ensureEntriesPopulated();
    filteredEntries = this._filterEntries(this.entries);
    const prevTree = new FSTree.fromEntries(this.prevEntries);
    const newTree = FSTree.fromEntries(filteredEntries);
    const patches = prevTree.calculatePatch(newTree);
    this.prevEntries = filteredEntries.slice();

    // change #2
    // if this.cwd is set, we should replace the relativePaths
    if (this.cwd) {
      return patches.map(patch => {
        const cwd = ensureTrailingSlash(this.cwd);
        patch[2].relativePath = patch[2].relativePath.replace(cwd, '');
        return [patch[0], patch[1].replace(cwd, ''), patch[2]];
      });
    }
    return patches;
  } else {
    this._changes.map(change => {
      if (filterMatches(change[1], this.cwd, this.files, this.include, this.exclude)) {
        filteredEntries.push([change[0], change[1].replace(`${this.cwd}`, ''), change[2]]);
      }
    });
    return filteredEntries;
  }
>>>>>>> 40a1442b
};



FSTree.prototype.chdir = function(relativePath, options) {
  // change #4
  // when relativePath equals '/', we should return '' for cwd
  let cwd = (relativePath === '' || relativePath === '/' ) ? '' : ensureTrailingSlash(relativePath);

  if (cwd === this.cwd) { return this; }
  let allowEmpty = options && options.allowEmpty;
  let result = this.findByRelativePath(relativePath);
  if (result.index === -1) {
    if (!allowEmpty) {
      throw new Error(`ENOENT: no such file or directory, ${relativePath}`);
    }
  } else if (isFile(result.entry)) {
    throw new Error(`ENOTDIR: not a directory, ${relativePath}`);
  }

  return FSTree.fromParent(this, {
    cwd: cwd,
  });
};

FSTree.prototype.filtered = function(options) {
  return FSTree.fromParent(this, {
    cwd: options.cwd,
    include: options.include,
    exclude: options.exclude,
    files: options.files,
  });
};

FSTree.prototype.readFileSync = function(relativePath, encoding) {
  this._ensureEntriesPopulated();
  let result = this.findByRelativePath(relativePath);

  let entry = result.entry;

  // if instead of this.root we asked the entry, we could emulate symlinks on
  // readFileSync. (there will be other things to do as well, for example
  // rmdir/unlink etc..

  return fs.readFileSync(this.root + '/' + entry.relativePath, encoding);
};

FSTree.prototype._throwIfStopped = function(operation) {
  if (this._state === STOPPED) {
    throw new Error('NOPE, operation: ' + operation);
  }
};


FSTree.prototype.unlinkSync = function(relativePath) {
  this._throwIfStopped('unlink');

  this._ensureEntriesPopulated();
  var result = this.findByRelativePath(relativePath);
  var entry = result.entry;
<<<<<<< HEAD
  fs.unlinkSync(this.root + '/' + entry.relativePath);
  this._track('unlink', entry);
  this._removeAt(result);
=======

  // only unlinkSync when entry !== null
  // TODO: find WHY entry can be null
  if (entry !== null) {
    fs.unlinkSync(this.root + '/' + entry.relativePath);
    this._track('unlink', entry);
    this._removeAt(result);
  }
>>>>>>> 40a1442b
};

FSTree.prototype.rmdirSync = function(relativePath) {
  this._throwIfStopped('rmdir');
  this._ensureEntriesPopulated();
  var result = this.findByRelativePath(relativePath);
  var entry = result.entry;
<<<<<<< HEAD
  fs.rmdirSync(this.root + '/' + entry.relativePath);
  this._track('rmdir', entry);
  this._removeAt(result);
=======

  // only rmdirSync when entry !== null
  // TODO: find WHY entry can be null
  if (entry !== null) {
    fs.rmdirSync(this.root + '/' + entry.relativePath);
    this._track('rmdir', entry);
    this._removeAt(result);
  }
>>>>>>> 40a1442b
};

FSTree.prototype.mkdirSync = function(relativePath) {
  this._throwIfStopped('mkdir');
  this._ensureEntriesPopulated();
  let result = this.findByRelativePath(relativePath);
  let entry = result.entry;
  if (entry) {
    logger.info('mkdirSync %s noop, directory exists', relativePath);
    return;
  }

  let normalizedPath = this._normalizePath(relativePath);
  fs.mkdirSync(`${this.root}${normalizedPath}`);
  entry = new Entry(normalizedPath, 0, Date.now(), Entry.DIRECTORY_MODE, null);
  this._track('mkdir', entry);
  this._insertAt(result, entry);
};


FSTree.prototype.mkdirpSync = function(relativePath) {
  this._throwIfStopped('mkdirp');
  this._ensureEntriesPopulated();

  let result = this.findByRelativePath(relativePath);
  let entry = result.entry;
  if (entry) {
    logger.info('mkdirpSync %s noop, directory exists', relativePath);
    return;
  }

  let paths = relativePath.split("/");
  let subsetPaths = [];

  // TODO: Its O(N2) should change it to O(N)
  for(let i = 0; i < paths.length; i ++ ) {
    if(i != 0) {
      subsetPaths[i] = subsetPaths[i-1] + "/" + paths[i];
    } else {
      subsetPaths[i] = paths[i];
    }
    let result = this.findByRelativePath(subsetPaths[i]);
    if(!result.entry) {
      this.mkdirSync(subsetPaths[i]);
    }

  }
};


FSTree.prototype.writeFileSync = function(relativePath, content, options) {
  this._throwIfStopped('writeFile');

  this._ensureEntriesPopulated();
  var result = this.findByRelativePath(relativePath);
  var entry = result.entry;
  // ensureFile, so throw if the entry is a directory
  var mode;
  // TODO: cleanup idempotent stuff
  var checksum = md5hex('' + content);

  if (entry) {
    mode = entry.mode;

    if (!entry.checksum) {
      // lazily load checksum
      entry.checksum = md5hex(fs.readFileSync(this.root + '/' + relativePath, 'UTF8'));
    }

    if (entry.checksum === checksum) {
      // do nothin
      logger.info('writeFileSync %s noop, checksum did not change: %s === %s', relativePath, checksum, entry.checksum);
      return;
    };
  }

  let normalizedRelativePath = this._normalizePath(relativePath);

  fs.writeFileSync(this.root + normalizedRelativePath, content, options);
  var entry = new Entry(normalizedRelativePath, content.length, Date.now(), mode || 0, checksum);
  var operation = result.entry ? 'change' : 'create';

  this._track(operation, entry);
  this._insertAt(result, entry);
};

FSTree.prototype.symlinkSync = function(srcEntry, target, relativePath, isLinkDir /*, type */) {
  // TODO: throw if stopped

  this._ensureEntriesPopulated();
  let result = this.findByRelativePath(relativePath);

  if (result.entry) {
    // Since we don't have symlinks in our abstraction, we don't care whether
    // the entry that currently exists came from a link or a write.  In either
    // case we will read the correct contents.
    return;
  }


  let normalizedPath = this._normalizePath(relativePath);
  //TODO: RESOLVEPATH(NORMALIZE PATH) TO REMOVE EXTRA SLASHES

  symlinkOrCopy.sync(target, `${this.root}${normalizedPath}`);

  // TODO: do we need this pattern?  used in funnel
  //
  // try {
  //   this.out.symlinkSync(sourcePath, destPath);
  // } catch(e) {
  //   if (!existsSync(destDir)) {
  //     mkdirp.sync(destDir);
  //   }
  //   try {
  //     fs.unlinkSync(destPath);
  //   } catch(e) {

  //   }
  //   symlinkOrCopy.sync(sourcePath, destPath);
  // }

  // TODO: should we read the file here so our entry has size, mode & checksum?
  // this turns 1 io -> 2 io (symlink -> symlink + stat)


  let mode = Entry.SYMLINK_MODE;

  let entry = new Entry(normalizedPath, 0, Date.now(), mode);
  let operation = result.entry ? 'change' : 'create';

  entry._projection = srcEntry._projection;

  this._track(operation, entry);
  this._insertAt(result, entry);
};

FSTree.prototype.symlinkSyncFromInput = function(srcFSTree,  srcAbsolutePath,  destRelativePath, isLinkDir /*, type */) {
  // TODO: throw if stopped
  this._ensureEntriesPopulated();

  let result = this.findByRelativePath(destRelativePath);

  if (result.entry) {
    // Since we don't have symlinks in our abstraction, we don't care whether
    // the entry that currently exists came from a link or a write.  In either
    // case we will read the correct contents.
    return;
  }


  let normalizedPath = this._normalizePath(destRelativePath);
  //TODO: RESOLVEPATH(NORMALIZE PATH) TO REMOVE EXTRA SLASHES

  let destPath = `${this.root}${normalizedPath}`;

  symlinkOrCopy.sync(srcAbsolutePath, destPath);

  let mode = Entry.SYMLINK_MODE;
  let entry = new Entry(normalizedPath, 0, Date.now(), mode, null);
  entry._projection = isLinkDir ?  srcFSTree.chdir(destRelativePath) : srcFSTree;
  let operation = result.entry ? 'change' : 'create';
  this._track(operation, entry);
  this._insertAt(result, entry);

};


/**
  reread this tree's root directory., if necessary.  The root directory may also
  have changed.  Note that just as with initial reading, rereading is done lazily.

  This is used when we are not able to track our changes, because our root is
  written to directly, rather than via this facade.  This can happen because either:

    a) our root is a source directory or
    b) our root is the outputPath of a plugin that does not yet utilize this fs facade for writing

  Root changes are discouraged but are supported because broccoli-plugin
  supports plugins with unstable output paths.  Such plugins' out trees will
  necessarily be treated as source trees as those plugins will not be fs facade
  aware, which is why it is an error to change the root of a non-source tree.
*/
FSTree.prototype.reread = function(newRoot) {

  if (!this.srcTree) {
    if (newRoot && path.normalize(newRoot + path.sep) != this.root) {
      throw new Error(
        `Cannot change root from '${this.root}' to '${newRoot}' of a non-source tree.`
      );
    }
    // reread is a no-op if our entries is populated by an upstream plugin
    return;
  }

  if (newRoot) {
    this.root = path.normalize(path.resolve(newRoot) + path.sep);
  }

  // TODO: stash current entries so we can calculate a diff
  // don't eagerly read, but invalidate our current entries
  this.__hasEntries = false;
};

FSTree.prototype._ensureEntriesPopulated = function() {
  if (this._hasEntries) {
    return;
  }

  this.entries = walkSync.entries(this.root);
};

FSTree.prototype._track = function(operation, entry) {
  var relativePath = entryRelativePath(entry);
  this._relativePathToChange[relativePath] = this._changes.push([
    operation,
    relativePath,
    entry
  ]) - 1;
};

FSTree.prototype._insertAt = function(result, entry) {
  if (result.index > -1) {
    // already exists in a position
    this.entries[result.index] = entry;
  } else {
    // find appropriate position
    // TODO: experiment with binary search since entries are sorted, (may be a perf win)
    for (let position = 0; position < this.entries.length; position++) {
      let current = this.entries[position];
      let currentPath = entryRelativePath(current);
      let entryPath = entryRelativePath(entry);

      if (currentPath === entryPath) {
        // replace
        this.entries[position] = entry;
        return position;
      } else if (currentPath > entryPath) {
        // insert before
        this.entries.splice(position, 0, entry);
        return position;
      } else {
        // do nothing, still waiting to find the right place

      }
    }

    // we are at the end, and have not yet found an appropriate place, this
    // means the end is the appropriate place
    return this.entries.push(entry);
  }
};

FSTree.prototype._removeAt = function(result) {
  if (result.index === -1) {
    return;
  }

  for (let position=0; position < this.entries.length; ++position) {
    let current = this.entries[position];
    if (entryRelativePath(current) === entryRelativePath(result.entry)) {
      this.entries.splice(position, 1);
      return;
    }
  }
};

function match(path, matcher) {
  if (matcher instanceof RegExp) {
    return matcher.test(path);
  } else if (typeof matcher === 'string') {
    // TODO: preprocess filters (eg cache minimatch instances the way funnel does)
    return new Minimatch(matcher).match(path);
  } else if (typeof matcher === 'function') {
    return matcher(path);
  }

  throw new Error('wat is happening');
}

function filterMatches(entryPath, cwd, files, include, exclude){
  // exclude if outside of cwd
  if (entryPath.indexOf(cwd) === -1) {
    return false;
  }

  if ((files !== null && files.length > 0) && (include.length > 0 || exclude.length > 0)) {
    throw new Error('Cannot pass files option (array or function) and a include/exlude filter. You can only have one or the other');
  }

  // previously, we always assumed cwd did not have a trailing slash, but that was not true
  if (cwd) {
    entryPath = entryPath.replace(ensureTrailingSlash(cwd), '');
  }

  // if (cwd) {
  //   if(cwd[cwd.length-1] === '/'){
  //     entryPath = entryPath.replace(cwd, '');
  //   } else {
  //     entryPath = entryPath.replace(`${cwd}/`, '');
  //   }
  // }


  if (files !== null) {
    // include only if it matches an entry in files
    return files.indexOf(entryPath) > -1;
  }

  if (exclude.length > 0) {
    // exclude if matched by anything in exclude or if entryPath equals cwd
    if ((cwd && entryPath === cwd) || exclude.some(matcher => match(entryPath, matcher))) {
      return false;
    }
  }

  if (include.length > 0) {
    // exclude unless matched by something in includes
    if (include.every(matcher => !match(entryPath, matcher))) {
      return false;
    }
  }

  return true;
}

FSTree.prototype.filter = function(fn, context) {
  return this.entries.filter(e => {
    return filterMatches(entryRelativePath(e), this.cwd, this.files, this.include, this.exclude);
  }).filter(fn, context);
};

FSTree.prototype.forEach = function(fn, context) {
  this.entries.forEach(fn, context);
};

FSTree.prototype.calculatePatch = function(otherFSTree, isEqual) {
  if (arguments.length > 1 && typeof isEqual !== 'function') {
    throw new TypeError('calculatePatch\'s second argument must be a function');
  }

  if (typeof isEqual !== 'function') {
    isEqual = FSTree.defaultIsEqual;
  }

  let ours = this.entries;
  let theirs = otherFSTree.entries;
  let additions = [];

  let i = 0;
  let j = 0;

  let removals = [];

  while (i < ours.length && j < theirs.length) {
    let x = ours[i];
    let y = theirs[j];
    let xpath = entryRelativePath(x);
    let ypath = entryRelativePath(y);

    if (xpath < ypath) {
      // ours
      i++;

      removals.push(removeCommand(x));

      // remove additions
    } else if (xpath > ypath) {
      // theirs
      j++;
      additions.push(addCommand(y));
    } else {
      if (!isEqual(x, y)) {
        let xFile = isFile(x);
        let yFile = isFile(y);

        if(xFile === yFile) {
          // file -> file update or directory -> directory update
          additions.push(updateCommand(y));
        } else {
          // file -> directory or directory -> file
          removals.push(removeCommand(x));
          additions.push(addCommand(y));
        }
      }
      // both are the same
      i++; j++;
    }
  }

  // cleanup ours
  for (; i < ours.length; i++) {
    removals.push(removeCommand(ours[i]));
  }

  // cleanup theirs
  for (; j < theirs.length; j++) {
    additions.push(addCommand(theirs[j]));
  }

  // operations = removals (in reverse) then additions
  return removals.reverse().concat(additions);
};

FSTree.prototype.calculateAndApplyPatch = function(otherFSTree, input, output, delegate) {
  var patch = this.calculatePatch(otherFSTree);
  FSTree.applyPatch(input, output, patch, delegate);
};

FSTree.defaultIsEqual = function defaultIsEqual(entryA, entryB) {
  if (isDirectory(entryA) && isDirectory(entryB)) {
    // ignore directory changes by default
    return true;
  }

  var equal = entryA.size === entryB.size &&
       +entryA.mtime === +entryB.mtime &&
       entryA.mode === entryB.mode;


  if (!equal) {
    logger.info('invalidation reason: \nbefore %o\n entryB %o', entryA, entryB);
  }

  return equal;
};

FSTree.applyPatch = function(input, output, patch, _delegate) {
  var delegate = assign({}, DEFAULT_DELEGATE, _delegate);
  for (var i = 0; i < patch.length; i++) {
    applyOperation(input, output, patch[i], delegate);
  }
};

function applyOperation(input, output, operation, delegate) {
  var method = operation[0];
  var relativePath = operation[1];
  var inputPath = path.join(input, relativePath);
  var outputPath = path.join(output, relativePath);

  var delegateType = typeof delegate[method];
  if (delegateType === 'function') {
    delegate[method](inputPath, outputPath, relativePath);
  } else {
    throw new Error('Unable to apply patch operation: ' + method + '. The value of delegate.' + method + ' is of type ' + delegateType + ', and not a function. Check the `delegate` argument to `FSTree.prototype.applyPatch`.');
  }
}

function addCommand(entry) {
  return [isDirectory(entry) ? 'mkdir' : 'create', entryRelativePath(entry), entry];
}

function removeCommand(entry) {
  return [isDirectory(entry) ? 'rmdir' : 'unlink', entryRelativePath(entry), entry];
}

function updateCommand(entry) {
  return ['change', entryRelativePath(entry), entry];
}<|MERGE_RESOLUTION|>--- conflicted
+++ resolved
@@ -354,14 +354,11 @@
     } else {
       return tempEntry;
     }
-<<<<<<< HEAD
   } else if (currentEntry!= null && currentEntry._projection == null && entryRelativePath(currentEntry) === chompPathSep(key)) {
       return { entry: currentEntry, index: entryIndex , tree: this };
   } else {
 
       return { entry: null, index: -1 , tree: null};
-=======
->>>>>>> 40a1442b
   }
 
 };
@@ -398,11 +395,7 @@
 
   this._ensureEntriesPopulated();
   let normalizedPath = this._normalizePath(relativePath);
-<<<<<<< HEAD
-  let normalizedPathTrailingSlash = normalizedPath.slice(-1) != '/' ? `${normalizedPath}/` : normalizedPath;
-=======
   let normalizedPathTrailingSlash = ensureTrailingSlash(normalizedPath);
->>>>>>> 40a1442b
   let prefix;
 
   let result;
@@ -461,71 +454,6 @@
 function getDirDepth(dirPath){
   return dirPath.split(path.sep).length-1;
 }
-
-<<<<<<< HEAD
-FSTree.prototype.changes = function() {
-  let patches;
-  let entries;
-  this._ensureEntriesPopulated();
-
-  if (this.srcTree) {
-     entries = this.entries;
-   } else {
-     entries = this._changes.map(e => {
-       return e[2];
-     });
-   }
-
-
-  let filteredEntries = [];
-    let dirStack = [];
-    let dirDepth = 0;
-    // filter this.entries with files, include and exclude
-    // including sort and expand of the matched entries
-    entries.map(entry => {
-
-      const filterMatched = filterMatches(entry.relativePath, this.cwd, this.files, this.include, this.exclude);
-      if (filterMatched) {
-        // if we find a match, push all the dir entries in dirStack
-        // into filteredEntries
-        let i;
-        for (i = 0; i < dirStack.length; i++) {
-          filteredEntries.push(dirStack[i]);
-        }
-        dirStack = [];
-        dirDepth = 0;
-
-        // Removing entries that are directories since exclude
-        // only excludes files when matched, if a file is not match,
-        // its directories should not be part of entries here, we are
-        // are assuming if we see two directories being added
-        // we should check the directory Depth and remove all directories
-        // with greater directory Depth
-        // eg. subdir1/
-        //     subdir1/subsubdir1/
-        //     subdir2 /
-        //
-        //    when the above happens, we should remove subdir1 & subsubdir1
-        let topFilteredEntry = filteredEntries[filteredEntries.length-1];
-        if (topFilteredEntry !== undefined && isDirectory(topFilteredEntry) && isDirectory(entry)) {
-          while (filteredEntries.length !== 0 && getDirDepth(topFilteredEntry.relativePath) >= getDirDepth(entry.relativePath)) {
-            filteredEntries.pop();
-            topFilteredEntry = filteredEntries[filteredEntries.length-1];
-          }
-        }
-        filteredEntries.push(entry);
-      } else if (isDirectory(entry)) {
-        // if filters didn't match, but entry is directory, keep the entry in
-        // a stack. We may need it if there is an entry that matched that
-        // requires us to mkdir the parent directories of the file
-        // eg. subdir1/subsubdir1/foo.png
-        //
-        // if the above matched, we must have mkdir for subdir1 and subsubdir1
-        const curDirDepth = getDirDepth(entry.relativePath);
-        while (dirStack.length !== 0 && dirDepth >= curDirDepth) {
-          dirStack.pop();
-          dirDepth--;
-=======
 // filter this.entries with files, include and exclude
 // including sort and expand of the matched entries
 FSTree.prototype._filterEntries = function(inputsArr) {
@@ -566,7 +494,6 @@
         while (filteredEntries.length !== 0 && isDirectory(topFilteredEntry) && isDirectory(entry) && getDirDepth(topFilteredEntry.relativePath) >= getDirDepth(entry.relativePath)) {
           filteredEntries.pop();
           topFilteredEntry = filteredEntries[filteredEntries.length-1];
->>>>>>> 40a1442b
         }
       }
       filteredEntries.push(input);
@@ -590,21 +517,7 @@
   return filteredEntries;
 }
 
-<<<<<<< HEAD
-  if (this.srcTree) {
-      const prevTree = new FSTree.fromEntries(this.prevEntries);
-      const newTree = FSTree.fromEntries(filteredEntries);
-      patches = prevTree.calculatePatch(newTree);
-      this.prevEntries = filteredEntries.slice();
-      return patches;
-  } else {
-     return  this._changes.filter(change => {
-      return filteredEntries.includes(change[2]);
-    }).map(change => {
-      return [change[0], change[1].replace(`${this.cwd}`, ''), change[2]];
-    });
-   }
-=======
+
 FSTree.prototype.changes = function() {
   let filteredEntries = [];
 
@@ -634,7 +547,6 @@
     });
     return filteredEntries;
   }
->>>>>>> 40a1442b
 };
 
 
@@ -695,11 +607,6 @@
   this._ensureEntriesPopulated();
   var result = this.findByRelativePath(relativePath);
   var entry = result.entry;
-<<<<<<< HEAD
-  fs.unlinkSync(this.root + '/' + entry.relativePath);
-  this._track('unlink', entry);
-  this._removeAt(result);
-=======
 
   // only unlinkSync when entry !== null
   // TODO: find WHY entry can be null
@@ -708,7 +615,6 @@
     this._track('unlink', entry);
     this._removeAt(result);
   }
->>>>>>> 40a1442b
 };
 
 FSTree.prototype.rmdirSync = function(relativePath) {
@@ -716,11 +622,6 @@
   this._ensureEntriesPopulated();
   var result = this.findByRelativePath(relativePath);
   var entry = result.entry;
-<<<<<<< HEAD
-  fs.rmdirSync(this.root + '/' + entry.relativePath);
-  this._track('rmdir', entry);
-  this._removeAt(result);
-=======
 
   // only rmdirSync when entry !== null
   // TODO: find WHY entry can be null
@@ -729,7 +630,6 @@
     this._track('rmdir', entry);
     this._removeAt(result);
   }
->>>>>>> 40a1442b
 };
 
 FSTree.prototype.mkdirSync = function(relativePath) {
