--- conflicted
+++ resolved
@@ -812,15 +812,7 @@
 };
 
 FSTree.prototype.symlinkSync = function(target, relativePath /*, type */) {
-<<<<<<< HEAD
-  // TODO: throw if stopped
-  this._throwIfStopped('symlinkSync');
-
-=======
   this._throwIfStopped('symlink');
-  this._ensureEntriesPopulated();
->>>>>>> a6bdafad
-
   this._ensureEntriesPopulated();
   let result = this.findByRelativePath(relativePath);
 
