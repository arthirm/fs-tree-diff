--- conflicted
+++ resolved
@@ -1,8 +1,5 @@
 'use strict';
-<<<<<<< HEAD
-=======
 
->>>>>>> aa00cdb6
 const FSMergeTree = require('../lib/fs-merge-tree');
 const FSTree = require('../');
 const expect = require('chai').expect;
