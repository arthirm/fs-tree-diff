'use strict';

const fs = require('fs-extra');
const path = require('path');
const expect = require('chai').expect;
const walkSync = require('walk-sync');
const FSTree = require('../../lib/index');
const Entry = require('../../lib/entry');
const md5hex = require('md5hex');
const fixturify = require('fixturify');
const rimraf = require('rimraf');
const oneLine = require('common-tags').oneLine;

const util = require('./util');
const file = util.file;
const directory = util.directory;

const isDirectory = Entry.isDirectory;

require('chai').config.truncateThreshold = 0;

let fsTree;

describe('FSTree fs abstraction', function() {
  let ROOT = path.resolve('tmp/fs-test-root/');
  let ROOT2 = path.resolve('tmp/fs-test-root2/');

  const originalNow = Date.now;

  beforeEach(function() {
    Date.now = (() => 0);
  });

  afterEach(function() {
    Date.now = originalNow;
  });


  describe('fs', function() {
    let tree;

    beforeEach(function() {
      rimraf.sync(ROOT);
      fs.mkdirpSync(ROOT);

      fixturify.writeSync(ROOT, {
        'hello.txt': "Hello, World!\n",
        'my-directory': {},
      });

      tree = new FSTree({
        entries: walkSync.entries(ROOT),
        root: ROOT,
      });
    });

    afterEach(function() {
      fs.removeSync(ROOT);
    });

    describe('with parents', function() {
      let childTree;

      beforeEach(function() {
        childTree = FSTree.fromParent(tree);
      });

      it('shares entries', function() {
        expect(childTree.entries).to.equal(tree.entries);
      });

      it('shares changes', function() {
        expect(childTree._changes).to.equal(tree._changes);
      });

      it('shares _state', function() {
        expect(tree._state).to.eql('started');
        expect(childTree._state).to.eql('started');
        tree.stop();

        expect(tree._state).to.eql('stopped');
        expect(childTree._state).to.eql('stopped');

        childTree.start();

        expect(tree._state).to.eql('started');
        expect(childTree._state).to.eql('started');
      });

      it('shares _hasEntries and can populate from parent', function() {
        let lazyTree = new FSTree({
          entries: null,
          root: ROOT,
        });
        let childTree = new FSTree({
          parent: lazyTree,
        });

        expect(lazyTree._hasEntries).to.eql(false);
        expect(childTree._hasEntries).to.eql(false);

        lazyTree._ensureEntriesPopulated();

        expect(lazyTree._hasEntries).to.eql(true);
        expect(childTree._hasEntries).to.eql(true);
        expect(childTree.entries).to.equal(lazyTree.entries);
      });

      it('shares _hasEntries and can populate from child', function() {
        let lazyTree = new FSTree({
          entries: null,
          root: ROOT,
        });
        let childTree = FSTree.fromParent(lazyTree);

        expect(lazyTree._hasEntries).to.eql(false);
        expect(childTree._hasEntries).to.eql(false);

        childTree._ensureEntriesPopulated();

        expect(lazyTree._hasEntries).to.eql(true);
        expect(childTree._hasEntries).to.eql(true);
        expect(childTree.entries).to.equal(lazyTree.entries);
      });

      describe('with grandparents', function() {
        let grandchildTree;

        beforeEach(function() {
          grandchildTree = FSTree.fromParent(childTree);
        });

        it('shares cwd and can populate from grandparent', function() {
          let lazyTree = new FSTree({
            root: ROOT,
            cwd: '',
          });
          let childTree = new FSTree({
            parent: lazyTree,
          });
          let grandchildTree = new FSTree({
            parent: childTree,
          });

          expect(grandchildTree.cwd).to.eql(lazyTree.cwd);
          expect(childTree.cwd).to.eql(lazyTree.cwd);
        });

        it('shares files and can populate from grandparent', function() {
          let lazyTree = new FSTree({
            root: ROOT,
            files: ['hello.txt'],
          });
          let childTree = new FSTree({
            parent: lazyTree,
          });
          let grandchildTree = new FSTree({
            parent: childTree,
          });

          expect(grandchildTree.files).to.eql(lazyTree.files);
          expect(childTree.files).to.eql(lazyTree.files);
        });

        it('shares include and exclude and can populate from grandparent', function() {
          let lazyTree = new FSTree({
            root: ROOT,
            include: ['include.txt'],
            exclude: ['**.*.txt'],
          });
          let childTree = new FSTree({
            parent: lazyTree,
          });
          let grandchildTree = new FSTree({
            parent: childTree,
          });

          expect(grandchildTree.include).to.eql(lazyTree.include);
          expect(childTree.include).to.eql(lazyTree.include);
          expect(grandchildTree.exclude).to.eql(lazyTree.exclude);
          expect(childTree.exclude).to.eql(lazyTree.exclude);
        });
      });
    });

    describe('.srcTree', function() {
      it('defaults to false', function() {
        expect(new FSTree({
          root: ROOT
        })).to.have.property('srcTree', false);
      });

      it('can be specified as an option', function() {
        expect(new FSTree({
          srcTree: true,
          root: ROOT,
        })).to.have.property('srcTree', true);
      });

      it('is false for chdir projections', function() {
        let tree = new FSTree({
          root: ROOT,
          srcTree: true,
        });
        tree._ensureEntriesPopulated();
        expect(tree.srcTree).to.equal(true);
        expect(tree.chdir('my-directory').srcTree).to.equal(false);
        // projection does not affect parent
        expect(tree.srcTree).to.equal(true);
      });

      it('is false for filtered projections', function() {
        let tree = new FSTree({
          root: ROOT,
          srcTree: true,
        });
        expect(tree.srcTree).to.equal(true);
        expect(tree.filtered({ include: ['**/*'] }).srcTree).to.equal(false);
        // projection does not affect parent
        expect(tree.srcTree).to.equal(true);
      });
    });

    describe('.reread', function() {
      it('resets entries for source trees', function() {
        let tree = new FSTree({
          root: `${ROOT}/my-directory`,
          srcTree: true,
        });

        expect(tree.walkPaths()).to.eql([]);

        fixturify.writeSync(`${ROOT}/my-directory`, {
          a: {
            b: 'hello',
          },
          a2: 'guten tag'
        });

        tree.reread();

        expect(tree.walkPaths()).to.eql([
          'a/',
          'a/b',
          'a2'
        ]);
      });



      it('does not reset entries for non-source trees', function() {
        let tree = new FSTree({
          root: `${ROOT}/my-directory`,
          srcTree: false,
        });

        expect(tree.walkPaths()).to.eql([]);

        fixturify.writeSync(`${ROOT}/my-directory`, {
          a: {
            b: 'hello',
          },
          a2: 'guten tag'
        });

        tree.reread();

        expect(tree.walkPaths()).to.eql([]);
      });

      it('can change roots for source trees', function() {
        fixturify.writeSync(`${ROOT}/my-directory`, {
          a: {
            b: 'hello',
          },
          a2: 'guten tag'
        });

        let tree = new FSTree({
          root: `${ROOT}/my-directory`,
          srcTree: true,
        });

        expect(tree.walkPaths()).to.eql([
          'a/',
          'a/b',
          'a2'
        ]);

        tree.reread(`${ROOT}/my-directory/a`);

        expect(tree.walkPaths()).to.eql([
          'b',
        ]);

        expect(tree.root).to.eql(`${ROOT}/my-directory/a/`);
      });


      it('can change roots for source trees without providing absolute path', function() {
        fixturify.writeSync(`${ROOT}/my-directory/`, {
          a: {
            b: 'hello',
          },
          a2: 'guten tag'
        });

        let tree = new FSTree({
          root: `${ROOT}`,
          srcTree: true,
        });

        expect(tree.walkPaths()).to.eql([
          'hello.txt',
          'my-directory/',
          'my-directory/a/',
          'my-directory/a/b',
          'my-directory/a2'
        ]);
        //when the absolute path is not passed to reread, it should convert the path to absolute path
        tree.reread(`tmp/fs-test-root/my-directory/a`);
        expect(tree.walkPaths()).to.eql([
          'b',
        ]);
      });

      it('throws if called with a new root for a non-source tree', function() {
        fixturify.writeSync(`${ROOT}/my-directory`, {
          a: {
            b: 'hello',
          },
          a2: 'guten tag'
        });

        let tree = new FSTree({
          root: `${ROOT}/my-directory`,
          srcTree: false,
        });

        expect(tree.walkPaths()).to.eql([
          'a/',
          'a/b',
          'a2'
        ]);

        expect(function() {
          tree.reread(`${ROOT}/my-directory/a`);
        }).to.throw(oneLine`
          Cannot change root from '${ROOT}/my-directory/' to
          '${ROOT}/my-directory/a' of a non-source tree.
        `);
      });
    });

    describe('.findByRelativePath', function () {
      it('missing file', function () {
        expect(tree.findByRelativePath('missing/file')).to.eql({
          entry: null,
          index: -1,
          tree: null
        });
      });

      it('file', function () {
        let result = tree.findByRelativePath('hello.txt');
        let entry = result.entry;
        let index = result.index;

        expect(index).to.gt(-1);
        expect(entry).to.have.property('relativePath', 'hello.txt');
        expect(entry).to.have.property('mode');
        expect(entry).to.have.property('size');
        expect(entry).to.have.property('mtime');
      });

      it('missing directory', function () {
        expect(tree.findByRelativePath('missing/directory')).to.eql({
          index: -1,
          entry: null,
          tree: null
        });
      });

      it('directory with trailing slash', function () {
        let result = tree.findByRelativePath('my-directory/');
        let entry = result.entry;
        let index = result.index;

        expect(index).to.gt(-1);
        expect(entry).to.have.property('relativePath', 'my-directory/');
        expect(entry).to.have.property('mode');
        expect(entry).to.have.property('size');
        expect(entry).to.have.property('mtime');
      });

      it('directory without trailing slash', function () {
        let result = tree.findByRelativePath('my-directory');
        let entry = result.entry;
        let index = result.index;

        expect(index).to.gt(-1);
        // we can findByRelativePath without the trailing /, but we get back the
        // same entry we put in, from walk-sync this will have a trailing /
        expect(entry).to.have.property('relativePath', 'my-directory/');
        expect(entry).to.have.property('mode');
        expect(entry).to.have.property('size');
        expect(entry).to.have.property('mtime');
      });

      it('normalizes paths', function() {
        expect(tree.findByRelativePath('my-directory/').index).to.be.gt(-1);
        expect(tree.findByRelativePath('my-directory/.').index).to.be.gt(-1);
        expect(tree.findByRelativePath('my-directory/foo/..').index).to.be.gt(-1);
      });


      // file in prjection, dir in prjection, both missing in projection
      // 2 level projections

       it('get entry for file from projections', function() {
          fixturify.writeSync(`${ROOT}/a`, {
            bar: {
              baz: 'hello',
            }
          });

          let input = new FSTree({
            entries: walkSync.entries(`${ROOT}`),
            root: `${ROOT}`,
          });

           fs.mkdirSync(`${ROOT}/base`);

           let out = new FSTree({
             root: `${ROOT}/base`,
           });

           out.symlinkSyncFromEntry(input, `a`, 'b')

           let result = out.findByRelativePath('b/bar/baz');

           expect(result.index).to.be.gt(-1);

        });


      it('get entry for a directory from projections', function() {
        fixturify.writeSync(`${ROOT}/a`, {
          bar: {
            baz: {
              abc : 'hello'
            }
          }
        });

        let input = new FSTree({
          entries: walkSync.entries(`${ROOT}`),
          root: `${ROOT}`,
        });

        fs.mkdirSync(`${ROOT}/base`);

        let out = new FSTree({
          root: `${ROOT}/base`,
        });

        out.symlinkSyncFromEntry(input, `a`, 'b')

        let result = out.findByRelativePath('b/bar/baz/');

        //expect(result.entry.relativePath).to.eql('a/bar/baz/');
        expect(result.index).to.be.gt(-1);

      });


      it('get entry for a file missing in projections', function() {
        fixturify.writeSync(`${ROOT}/a`, {
          bar: {
            baz: 'hello',
          }
        });

        let input = new FSTree({
          entries: walkSync.entries(`${ROOT}`),
          root: `${ROOT}`,
        });

        fs.mkdirSync(`${ROOT}/base`);

        let out = new FSTree({
          root: `${ROOT}/base`,
        });

        out.symlinkSyncFromEntry(input, `a`, 'b')


        let result = out.findByRelativePath('b/bar/baz/abc');

        expect(result.index).to.be.eql(-1);

      });


      it('get entry for a directory found in second level projections', function() {


        fixturify.writeSync(`${ROOT}/c`, {
          bar: {
            baz: {
              abc: 'hello'
            }
          }
        });

        let input1 = new FSTree({
          entries: walkSync.entries(`${ROOT}`),
          root: `${ROOT}`,
        });

        input1.symlinkSyncFromEntry(input1, `c/bar`, 'a/bar')


        fs.mkdirSync(`${ROOT}/base`);

        let out = new FSTree({
          root: `${ROOT}/base`,
        });


        out.symlinkSyncFromEntry(input1, `a`, 'b')

        expect(out.findByRelativePath('b/bar/baz').index).to.be.gt(-1);

      });

      it('correctly travserses root links', function() {


        fixturify.writeSync(`${ROOT}/c`, {
          bar: {
            baz: {
              abc: 'hello'
            }
          }
        });

        let input1 = new FSTree({
          entries: walkSync.entries(`${ROOT}/c`),
          root: `${ROOT}/c`,
        });



        fs.mkdirSync(`${ROOT}/base`);

        let out = new FSTree({
          root: `${ROOT}/base`,
        });


        out.symlinkSyncFromEntry(input1, `/`, 'abc')
        expect(out.findByRelativePath('abc/bar').index).to.be.gt(-1);

      });





    });

    it('ensures trailing slash for root', function() {
      expect(function() {
        new FSTree({ root: null })
      }).to.throw(`Root must be an absolute path, tree.root: 'null'`);

      expect(function() {
        new FSTree({ root: '' })
      }).to.throw(`Root must be an absolute path, tree.root: ''`);

      expect(function() {
        new FSTree({ root: 'foo' })
      }).to.throw(`Root must be an absolute path, tree.root: 'foo'`);

      expect(new FSTree({ root: '/foo' }).root).to.eql('/foo/');
      expect(new FSTree({ root: '/foo/' }).root).to.eql('/foo/');
      expect(new FSTree({ root: '/foo//' }).root).to.eql('/foo/');
    });

    /*
     * let a = new Plugin();
     *
     * a.in = parent; // frozen if not active
     * a.out = new FSTree();
     *
     * a.out.start();
     * a.build().finally(function() {
     *   a.out.stop();
     * });
     *
     * build() {
     *   let in = this.input; // frozen reference
     *   let out = this.output; // writable reference
     *
     *   in.changes().forEach(function(patch) {
     *     let relativePath = patch[0];
     *
     *     out.writeFileSync(relativePath, transform(in.readFileSync(relativePath));
     *   });
     * }
     */
    describe('.readFileSync', function() {
      describe('start/stop', function() {
        it('does not error when stopped', function() {
          tree.stop();
          expect(tree.readFileSync('hello.txt', 'UTF8')).to.eql('Hello, World!\n');
        });
      });

      it('reads existing file', function() {
        expect(tree.readFileSync('hello.txt', 'UTF8')).to.eql('Hello, World!\n');
      });

      it('throws for missing file', function() {
    // TODO: make sure as close as possible to real ENOENT error
        expect(function() {
          tree.readFileSync('missing.txt', 'UTF8');
        }, /ENOENT.*missing\.txt/);
      });

      let symlinkTree;
      describe('from symlinks', function()  {
        beforeEach(function () {
          rimraf.sync(ROOT);
          fs.mkdirpSync(ROOT);

          fixturify.writeSync(ROOT, {
            'a': {
              'bar': {
                'baz.txt': 'baz'
              }
            }, 'b': {},
          });

          tree = new FSTree({
            entries: walkSync.entries(`${ROOT}/a`),
            root: `${ROOT}/a`,
          });

          symlinkTree = new FSTree({
            entries: walkSync.entries(`${ROOT}/b`),
            root: `${ROOT}/b`,
          });
        });

        afterEach(function () {
          fs.removeSync(ROOT);
        });

        it('create file in a symlinked directory', function () {

          // c is linked to bar
          symlinkTree.symlinkSyncFromEntry(tree, `bar`, 'c');

          expect(symlinkTree.entries[0]._projection.tree.entries.map(e => e.relativePath)).to.eql(
            ['bar/', 'bar/baz.txt',]);
          expect(symlinkTree.findByRelativePath('c/baz.txt').index).to.be.gt(-1);
          expect(symlinkTree.readFileSync('c/baz.txt', 'UTF8')).to.eql('baz');


        });
      });

    });

    describe('.writeFileSync', function() {
      describe('start/stop', function() {
        afterEach(function() {
          tree.start();
        });

        it('does error when stopped', function() {
          tree.stop();
          expect(function() {
            tree.writeFileSync('hello.txt', 'OMG');
            expect(fs.readFileSync(tree.root + 'hello.txt', 'UTF8')).to.eql('Hello, World!\n');
    // did not write to file
          }).to.throw(/NOPE/);
        });
      });

      it('adds new file', function() {
        expect(tree.changes()).to.eql([]);
        expect(tree.writeFileSync('new-file.txt', 'new file'));

        let changes = tree.changes();

        expect(changes).to.have.deep.property('0.0', 'create');
        expect(changes).to.have.deep.property('0.1', 'new-file.txt');
        expect(changes).to.have.deep.property('0.2.relativePath', 'new-file.txt');
        expect(changes).to.have.deep.property('0.2.checksum', md5hex('new file'));
        expect(changes).to.have.deep.property('0.2.mode', 0);
        expect(changes).to.have.deep.property('0.2.mtime');
        expect(changes).to.have.property('length', 1);

        expect(tree.readFileSync('new-file.txt', 'UTF8')).to.eql('new file');

        expect(tree.entries.map(e => e.relativePath)).to.eql([
          'hello.txt',
          'my-directory/',
          'new-file.txt',
        ]);
      });

      describe('idempotent', function() {
        it('is idempotent files added this session', function() {
          let old = fs.statSync(tree.root + 'hello.txt');
          let oldContent = fs.readFileSync(tree.root + 'hello.txt');

          tree.writeFileSync('hello.txt', oldContent);

          let current = fs.statSync(tree.root + 'hello.txt');

          expect(old.mtime.getTime()).to.eql(current.mtime.getTime());
          expect(old).to.have.property('mode', current.mode);
          expect(old).to.have.property('size', current.size);
          expect(tree.changes()).to.eql([]);

          expect(tree.entries.map(e => e.relativePath)).to.eql([
            'hello.txt',
            'my-directory/',
          ]);
        });

        it('is idempotent across session', function() {
          tree.writeFileSync('new-file.txt', 'new file');
          let changes = tree.changes();

          expect(changes).to.have.deep.property('0.0', 'create');
          expect(changes).to.have.deep.property('0.1', 'new-file.txt');
          expect(changes).to.have.deep.property('0.2.relativePath', 'new-file.txt');
          expect(changes).to.have.deep.property('0.2.checksum', md5hex('new file'));
          expect(changes).to.have.deep.property('0.2.mode', 0);
          expect(changes).to.have.deep.property('0.2.mtime');


          expect(tree.entries.map(e => e.relativePath)).to.eql([
            'hello.txt',
            'my-directory/',
            'new-file.txt',
          ]);

          let oldmtime = changes[0][2].mtime;
          expect(changes).to.have.property('length', 1);

          let old = fs.statSync(tree.root + 'new-file.txt');

          tree.writeFileSync('new-file.txt', 'new file');

          let current = fs.statSync(tree.root + 'new-file.txt');

          expect(old.mtime.getTime()).to.eql(current.mtime.getTime());
          expect(old).to.have.property('mode', current.mode);
          expect(old).to.have.property('size', current.size);

          changes = tree.changes();
          expect(changes).to.have.deep.property('0.0', 'create');
          expect(changes).to.have.deep.property('0.1', 'new-file.txt');
          expect(changes).to.have.deep.property('0.2.relativePath', 'new-file.txt');
          expect(changes).to.have.deep.property('0.2.checksum', md5hex('new file'));
          expect(changes).to.have.deep.property('0.2.mode', 0);
          expect(changes).to.have.deep.property('0.2.mtime', oldmtime);
          expect(changes).to.have.property('length', 1);

          expect(tree.entries.map(e => e.relativePath)).to.eql([
            'hello.txt',
            'my-directory/',
            'new-file.txt',
          ]);

          tree.stop();
          tree.start();
          expect(tree.changes()).to.eql([]);
        });
      });

      describe('update', function() {
        it('tracks and correctly updates a file -> file', function() {
          tree.writeFileSync('new-file.txt', 'new file');
          let old = fs.statSync(tree.root + 'new-file.txt');
          tree.stop();
          tree.start();

          tree.writeFileSync('new-file.txt', 'new different content');

          let current = fs.statSync(tree.root + 'new-file.txt');

          expect(old).to.have.property('mtime');
          expect(old).to.have.property('mode', current.mode);
          expect(old).to.have.property('size', 8);

          let changes = tree.changes();

          expect(changes).to.have.deep.property('0.0', 'change');
          expect(changes).to.have.deep.property('0.1', 'new-file.txt');
          expect(changes).to.have.deep.property('0.2.relativePath', 'new-file.txt');
          expect(changes).to.have.deep.property('0.2.checksum', md5hex('new different content'));
          expect(changes).to.have.deep.property('0.2.mode', 0);
          expect(changes).to.have.deep.property('0.2.mtime');
          expect(changes).to.have.property('length', 1);

          expect(tree.entries.map(e => e.relativePath)).to.eql([
            'hello.txt',
            'my-directory/',
            'new-file.txt',
          ]);
        });
      });

      // describe('from symlinks', function() {
      //   let symlinkTree;
      //   beforeEach(function() {
      //     rimraf.sync(ROOT);
      //     fs.mkdirpSync(ROOT);
      //
      //     fixturify.writeSync(ROOT, {
      //       'a': {
      //         'bar': {
      //           'baz.txt': 'baz'
      //         }
      //       },
      //       'b': {},
      //     });
      //
      //     tree = new FSTree({
      //       entries: walkSync.entries(`${ROOT}/a`),
      //       root: `${ROOT}/a`,
      //     });
      //
      //      symlinkTree = new FSTree({
      //       entries: walkSync.entries(`${ROOT}/b`),
      //       root: `${ROOT}/b`,
      //     });
      //   });
      //
      //   afterEach(function() {
      //     fs.removeSync(ROOT);
      //   });
      //
      //   it('create directory in a symlinked directory', function() {
      //     // c is linked to bar
      //     symlinkTree.symlinkSyncFromEntry(tree, `bar`, 'c');
      //
      //     symlinkTree.writeFileSync('c/new-file.txt', 'new file');
      //
      //     expect(symlinkTree.entries[0]._projection.tree.entries.map(e => e.relativePath)).to.eql([
      //       'bar/',
      //       'bar/baz.txt',
      //       'bar/new-file.txt',
      //     ]);
      //     expect(symlinkTree.findByRelativePath('c/new-file.txt').index).to.be.gt(-1);
      //     expect(symlinkTree.readFileSync('c/new-file.txt', 'UTF8')).to.eql('new file');
      //
      //   });
      //  });
    });


    describe('.symlinkSyncFromEntry', function() {

      it('symlink from root to destDir', function() {
        fixturify.writeSync(`${ROOT}`, {
          bar: {
            baz: 'hello',
          }
        });

        let input = new FSTree({
          entries: walkSync.entries(`${ROOT}`),
          root: `${ROOT}`,
        });

        fs.mkdirSync(`${ROOT}/base`);

        let out = new FSTree({
          root: `${ROOT}/base`,
        });

        out.symlinkSyncFromEntry(input, "/", 'b')

        expect(out.entries[0]._projection.entry).to.eql("root");
        expect(out.entries[0]._projection.tree.entries.map(e => e.relativePath)).to.eql([
          'bar/', 'bar/baz', 'hello.txt', 'my-directory/'
        ]);
      });


      it('when only top level directory is symlinked', function() {
        fixturify.writeSync(`${ROOT}/a`, {
          bar: {
            baz: 'hello',
          }
        });

        let input = new FSTree({
          entries: walkSync.entries(`${ROOT}`),
          root: `${ROOT}`,
        });

        fs.mkdirSync(`${ROOT}/base`);

        let out = new FSTree({
          root: `${ROOT}/base`,
        });

        out.symlinkSyncFromEntry(input, `a`, 'b')

        expect(out.entries[0]._projection.entry.relativePath).to.eql("a/");
        expect(out.entries[0]._projection.tree.entries.map(e => e.relativePath)).to.eql([
          'a/', 'a/bar/', 'a/bar/baz', 'hello.txt', 'my-directory/'
        ]);

      });


      it('follows symlinks', function() {
        fixturify.writeSync(`${ROOT}/c`, {
          bar: {
            baz: {
              abc: 'hello'
            }
          }
        });

        let input = new FSTree({
          entries: walkSync.entries(`${ROOT}`),
          root: `${ROOT}`,
        });


        input.symlinkSyncFromEntry(input, `c/bar`, 'a/bar')

        fs.mkdirSync(`${ROOT}/base`);

        let out = new FSTree({
          root: `${ROOT}/base`,
        });

        out.symlinkSyncFromEntry(input, `a/bar/baz`, 'b');

        expect(out.entries[0]._projection.entry.relativePath).to.eql("c/bar/baz/");

      });


      it('when destDir already exists', function() {
        fixturify.writeSync(`${ROOT}/a`, {
          bar: {
            baz: 'hello',
          }
        });

        fixturify.writeSync(`${ROOT}/base/b`, {
          abc: {
            xyz: 'hello',
          }
        });

        let input = new FSTree({
          entries: walkSync.entries(`${ROOT}`),
          root: `${ROOT}`,
        });


        let out = new FSTree({
          root: `${ROOT}/base`,
        });

        expect(function() {
          debugger;
          out.symlinkSyncFromEntry(input, `a`, 'b')
        }).to.throw(/EEXIST/);

      });

      it('when destfile already exists', function() {
        fixturify.writeSync(`${ROOT}/a`, {
          bar: {
            baz: 'hello',
          }
        });

        fixturify.writeSync(`${ROOT}/base`, {
          b : 'hello'
        });

        let input = new FSTree({
          entries: walkSync.entries(`${ROOT}`),
          root: `${ROOT}`,
        });


        let out = new FSTree({
          root: `${ROOT}/base`,
        });


        out.symlinkSyncFromEntry(input, `a`, 'b')

        expect(out.entries[0]._projection.tree.entries.map(e => e.relativePath)).to.eql([
          'a/', 'a/bar/', 'a/bar/baz', 'base/', 'base/b', 'hello.txt', 'my-directory/'
        ]);

      });


      it('when srcdir does not exist', function() {

        let input = new FSTree({
          entries: walkSync.entries(`${ROOT}`),
          root: `${ROOT}`,
        });

        fs.mkdirSync(`${ROOT}/base`);

        let out = new FSTree({
          root: `${ROOT}/base`,
        });

        expect(function() {
          out.symlinkSyncFromEntry(input, `a`, 'b')
        }).to.throw(/ENOENT/);

      });

      it('links into linked directories', function() {
        fixturify.writeSync(ROOT, {
          a: {
            abc: {
              xyz: 'xyz'
            }
          },

          b: {
            bar: {
              baz: {}
            }
          },

          c: {}
        });

        const treeA = new FSTree({entries: walkSync.entries(`${ROOT}/a`), root: `${ROOT}/a`});
        const treeB = new FSTree({entries: walkSync.entries(`${ROOT}/b`), root: `${ROOT}/b`});
        const treeC = new FSTree({entries: walkSync.entries(`${ROOT}/c`), root: `${ROOT}/c`});

        //C's bar is linked to B's bar
        //C will now have bar and baz
        treeC.symlinkSyncFromEntry(treeB, 'bar', 'bar');
        //C's bar/baz/def is linked to A's abc

        treeC.symlinkSyncFromEntry(treeA, 'abc', 'bar/baz/def');

        expect(treeC.findByRelativePath('bar/baz/def/xyz').index).to.be.greaterThan(-1);
      });
    });


    describe('.symlinkSync', function() {
      it('symlinks files', function() {
        expect(tree.changes()).to.eql([]);

        expect(tree.symlinkSync(`${tree.root}hello.txt`, 'my-link'));

        let changes = tree.changes();

        expect(changes).to.have.deep.property('0.0', 'create');
        expect(changes).to.have.deep.property('0.1', 'my-link');
        expect(changes).to.have.deep.property('0.2.relativePath', 'my-link');
        expect(changes).to.have.deep.property('0.2.mode', 0);
        expect(changes).to.have.deep.property('0.2.mtime');
        expect(changes).to.have.property('length', 1);

        expect(tree.readFileSync('my-link', 'UTF8')).to.eql('Hello, World!\n');

        expect(tree.entries.map(e => e.relativePath)).to.eql([
          'hello.txt',
          'my-directory/',
          'my-link',
        ]);
      });

      describe('idempotent', function() {
        it('is idempotent files added this session', function() {
          fs.symlinkSync(`${tree.root}hello.txt`, `${tree.root}hi`);
          let stat = fs.statSync(`${tree.root}hi`);
          let entry = new Entry('hi', stat.size, stat.mtime, stat.mode, `${tree.root}hello.txt`);
          tree.addEntries([entry]);

          let old = fs.statSync(tree.root + 'hi');
          tree.symlinkSync(`${tree.root}hello.txt`, 'hi');

          let current = fs.statSync(tree.root + 'hi');

          expect(old.mtime.getTime()).to.eql(current.mtime.getTime());
          expect(old).to.have.property('mode', current.mode);
          expect(old).to.have.property('size', current.size);
          expect(tree.changes()).to.eql([]);

          expect(tree.entries.map(e => e.relativePath)).to.eql([
            'hello.txt',
            'hi',
            'my-directory/',
          ]);
        });

        it('is idempotent across session', function() {
          tree.symlinkSync(`${tree.root}hello.txt`, 'hejsan');
          let changes = tree.changes();

          expect(changes).to.have.deep.property('0.0', 'create');
          expect(changes).to.have.deep.property('0.1', 'hejsan');
          expect(changes).to.have.deep.property('0.2.relativePath', 'hejsan');
          expect(changes).to.have.deep.property('0.2.mode', 0);
          expect(changes).to.have.deep.property('0.2.mtime');

          expect(tree.entries.map(e => e.relativePath)).to.eql([
            'hejsan',
            'hello.txt',
            'my-directory/',
          ]);

          let oldmtime = changes[0][2].mtime;
          expect(changes).to.have.property('length', 1);

          let old = fs.statSync(tree.root + 'hejsan');

          tree.symlinkSync(`${tree.root}hello.txt`, 'hejsan');

          let current = fs.statSync(tree.root + 'hejsan');

          expect(old.mtime.getTime()).to.eql(current.mtime.getTime());
          expect(old).to.have.property('mode', current.mode);
          expect(old).to.have.property('size', current.size);

          changes = tree.changes();
          expect(changes).to.have.deep.property('0.0', 'create');
          expect(changes).to.have.deep.property('0.1', 'hejsan');
          expect(changes).to.have.deep.property('0.2.relativePath', 'hejsan');
          expect(changes).to.have.deep.property('0.2.mode', 0);
          expect(changes).to.have.deep.property('0.2.mtime', oldmtime);
          expect(changes).to.have.property('length', 1);

          expect(tree.entries.map(e => e.relativePath)).to.eql([
            'hejsan',
            'hello.txt',
            'my-directory/',
          ]);

          tree.stop();
          tree.start();
          expect(tree.changes()).to.eql([]);
        });
      });

      describe('update', function() {
        it('tracks and correctly updates a file -> file', function() {
          tree.symlinkSync(`${tree.root}hello.txt`, 'hi');
          let old = fs.statSync(`${tree.root}hi`);

          tree.stop();
          tree.start();

          tree.writeFileSync('hi', 'new different content');

          let current = fs.statSync(`${tree.root}hi`);

          expect(old).to.have.property('mtime');
          expect(old).to.have.property('mode', current.mode);
          expect(old).to.have.property('size', 14);

          let changes = tree.changes();

          expect(changes).to.have.deep.property('0.0', 'change');
          expect(changes).to.have.deep.property('0.1', 'hi');
          expect(changes).to.have.deep.property('0.2.relativePath', 'hi');
          expect(changes).to.have.deep.property('0.2.mode', 0);
          expect(changes).to.have.deep.property('0.2.mtime');
          expect(changes).to.have.property('length', 1);

          expect(tree.entries.map(e => e.relativePath)).to.eql([
            'hello.txt',
            'hi',
            'my-directory/',
          ]);
        });
      })
    });

    describe('.unlinkSync', function() {
      it('removes files', function() {
        tree.unlinkSync('hello.txt');

        let changes = tree.changes();

        expect(changes).to.have.deep.property('0.0', 'unlink');
        expect(changes).to.have.deep.property('0.1', 'hello.txt');
        expect(changes).to.have.deep.property('0.2.relativePath', 'hello.txt');
        expect(changes).to.have.deep.property('0.2.mode');
        expect(changes).to.have.deep.property('0.2.mtime');
        expect(changes).to.have.property('length', 1);

        expect(tree.entries.map(e => e.relativePath)).to.eql([
          'my-directory/',
        ]);
      });

      it('removes symlinked directories', function() {
        tree.symlinkSync(`${tree.root}my-directory`, 'linked-dir');

        // this test is uninterested in the symlink changes
        tree.stop();
        tree.start();

        tree.unlinkSync('linked-dir');

        let changes = tree.changes();

        expect(changes).to.have.deep.property('0.0', 'unlink');
        expect(changes).to.have.deep.property('0.1', 'linked-dir');
        expect(changes).to.have.deep.property('0.2.relativePath', 'linked-dir');
        expect(changes).to.have.deep.property('0.2.mode');
        expect(changes).to.have.deep.property('0.2.mtime');
        expect(changes).to.have.property('length', 1);

        expect(tree.entries.map(e => e.relativePath)).to.eql([
          'hello.txt',
          'my-directory/',
        ]);
      });

      describe('start/stop', function() {
        it('does error when stopped', function() {
          tree.stop();
          expect(function() {
            tree.unlinkSync('hello.txt');
          }).to.throw(/NOPE/);
          expect(function() {
            tree.unlinkSync('hello.txt');
          }).to.throw(/unlink/);
        });
      });

      describe('from symlinks', function() {
        let symlinkTree;

        beforeEach(function() {
          rimraf.sync(ROOT);
          fs.mkdirpSync(ROOT);

          fixturify.writeSync(ROOT, {
            'a': {
              'bar': {
                'baz.txt': 'baz'
              }
            },
            'b': {},
          });

          tree = new FSTree({
            entries: walkSync.entries(`${ROOT}/a`),
            root: `${ROOT}/a`,
          });

          symlinkTree = new FSTree({
            entries: walkSync.entries(`${ROOT}/b`),
            root: `${ROOT}/b`,
          });
        });

        afterEach(function() {
          fs.removeSync(ROOT);
        });

        it('should unlink across symlinks', function() {
          symlinkTree.symlinkSyncFromEntry(tree, 'bar', 'c');

          expect(symlinkTree.readdirSync('c')).to.eql([
            'baz.txt'
          ]);

          symlinkTree.unlinkSync('c/baz.txt');
          expect(symlinkTree.readdirSync('c')).to.eql([
          ]);
        });
      });
    });

    describe('.rmdirSync', function() {
      it('removes directories', function() {
        tree.rmdirSync('my-directory');

        let changes = tree.changes();

        expect(changes).to.have.deep.property('0.0', 'rmdir');
        expect(changes).to.have.deep.property('0.1', 'my-directory');
        expect(changes).to.have.deep.property('0.2.relativePath', 'my-directory/');
        expect(changes).to.have.deep.property('0.2.mode');
        expect(changes).to.have.deep.property('0.2.mtime');
        expect(changes).to.have.property('length', 1);

        expect(tree.entries.map(e => e.relativePath)).to.eql([
          'hello.txt',
        ]);
      });

      describe('start/stop', function() {
        it('does error when stopped', function() {
          tree.stop();
          expect(function() {
            tree.rmdirSync('hello.txt');
          }).to.throw(/NOPE/);
          expect(function() {
            tree.rmdirSync('hello.txt');
          }).to.throw(/rmdir/);
        });
      });

      describe('from symlinks', function() {
        let symlinkTree;

        beforeEach(function() {
          rimraf.sync(ROOT);
          fs.mkdirpSync(ROOT);

          fixturify.writeSync(ROOT, {
            'a': {
              'bar': {
                'baz': {
                }
              }
            },
            'b': {},
          });

          tree = new FSTree({
            entries: walkSync.entries(`${ROOT}/a`),
            root: `${ROOT}/a`,
          });

          symlinkTree = new FSTree({
            entries: walkSync.entries(`${ROOT}/b`),
            root: `${ROOT}/b`,
          });
        });

        afterEach(function() {
          fs.removeSync(ROOT);
        });

        it('should remove directory across symlinks', function() {
          symlinkTree.symlinkSyncFromEntry(tree, 'bar', 'c');

          expect(symlinkTree.readdirSync('c')).to.eql([
            'baz'
          ]);

          symlinkTree.rmdirSync('c/baz');
          expect(symlinkTree.readdirSync('c')).to.eql([
          ]);
        });
      });


    });

    describe('.mkdirSync', function() {
      it('-> directory (create)', function () {
        expect(tree.changes()).to.eql([]);

        expect(tree.mkdirSync('new-directory')).to.eql(undefined);

        let changes = tree.changes();
        let operation = changes[0][0];
        let relativePath = changes[0][1];
        let entry = changes[0][2];

        expect(operation).to.eql('mkdir');
        expect(relativePath).to.eql('new-directory');
        expect(entry).to.have.property('relativePath', 'new-directory');
        expect(entry).to.have.property('checksum', null);
        expect(entry).to.have.property('mode');
        expect(isDirectory(entry)).to.eql(true);
        expect(entry).to.have.property('mtime');
        expect(tree.changes()).to.have.property('length', 1);

        // expect(tree.statSync('new-directory/').relativePath).to.eql('new-directory');
        // expect(tree.statSync('new-directory').relativePath).to.eql('new-directory');

        expect(tree.statSync('new-directory/')).to.have.property('mode');
        expect(tree.statSync('new-directory')).to.have.property('mode');


        expect(tree.entries.map(e => e.relativePath)).to.deep.equal(['hello.txt', 'my-directory/', 'new-directory',]);
      });

      it('directory/ -> directory/ (idempotence)', function testDir2Dir() {
        let old = fs.statSync(`${tree.root}/my-directory`);

        tree.mkdirSync('my-directory/');

        let current = fs.statSync(`${tree.root}/my-directory`);

        expect(old.mtime.getTime()).to.eql(current.mtime.getTime());
        expect(old).to.have.property('mode', current.mode);
        expect(old).to.have.property('size', current.size);
        expect(tree.changes()).to.eql([]);

        expect(tree.entries.map(e => e.relativePath)).to.deep.equal(['hello.txt', 'my-directory/',]);
      });

      it('directory/ -> directory (idempotence, path normalization)', function () {
        let old = fs.statSync(`${tree.root}/my-directory`);

        tree.mkdirSync('my-directory');

        let current = fs.statSync(`${tree.root}/my-directory`);

        expect(old.mtime.getTime()).to.eql(current.mtime.getTime());
        expect(old).to.have.property('mode', current.mode);
        expect(old).to.have.property('size', current.size);
        expect(tree.changes()).to.eql([]);

        expect(tree.entries.map(e => e.relativePath)).to.deep.equal(['hello.txt', 'my-directory/',]);
      });

      // describe('file -> directory (error)');

      describe('start/stop', function () {
        it('does error when stopped', function () {
          tree.stop();
          expect(function () {
            tree.mkdirSync('hello.txt');
          }).to.throw(/NOPE/);
          expect(function () {
            tree.mkdirSync('hello.txt');
          }).to.throw(/mkdir/);
        });
      });

    });


    describe('.mkdirpSync', function() {
      it('-> directory (create)', function() {
        expect(tree.changes()).to.eql([]);
        expect(tree.mkdirpSync('new-directory/a/b/c/')).to.eql(undefined);

        let changes = tree.changes();

        expect(changes.map(e => e[0])).to.deep.equal(['mkdir','mkdir','mkdir','mkdir' ]);
        expect(changes.map(e => e[1])).to.deep.equal(['new-directory','new-directory/a','new-directory/a/b','new-directory/a/b/c' ]);
        expect(changes.map(e => e[2].relativePath)).to.deep.equal(['new-directory','new-directory/a','new-directory/a/b','new-directory/a/b/c' ]);

        let operation = changes[3][0];
        let relativePath = changes[3][1];
        let entry = changes[3][2];

        expect(operation).to.eql('mkdir');
        expect(relativePath).to.eql('new-directory/a/b/c');
        expect(entry).to.have.property('relativePath', 'new-directory/a/b/c');
        expect(entry).to.have.property('mode');
        expect(isDirectory(entry)).to.eql(true);
        expect(entry).to.have.property('mtime');
        expect(tree.changes()).to.have.property('length', 4);
      //  expect(tree.statSync('new-directory').relativePath).to.eql('new-directory');
        expect(tree.statSync('new-directory')).to.have.property('mode');
        expect(tree.entries.map(e => e.relativePath)).to.deep.equal([
          'hello.txt',
          'my-directory/',
          'new-directory',
          'new-directory/a',
          'new-directory/a/b',
          'new-directory/a/b/c'
         ]);
      });

      it('directory/ -> directory/ (idempotence)', function testDir2Dir() {
        let old = fs.statSync(`${tree.root}/my-directory`);
        tree.mkdirpSync('my-directory/');

        let current = fs.statSync(`${tree.root}/my-directory`);

        expect(old.mtime.getTime()).to.eql(current.mtime.getTime());
        expect(old).to.have.property('mode', current.mode);
        expect(old).to.have.property('size', current.size);
        expect(tree.changes()).to.eql([]);

        expect(tree.entries.map(e => e.relativePath)).to.deep.equal([
          'hello.txt',
          'my-directory/',
        ]);
      });

      it('directory/ -> directory (idempotence, path normalization)', function () {
        let old = fs.statSync(`${tree.root}/my-directory`);

        tree.mkdirpSync('my-directory');

        let current = fs.statSync(`${tree.root}/my-directory`);

        expect(old.mtime.getTime()).to.eql(current.mtime.getTime());
        expect(old).to.have.property('mode', current.mode);
        expect(old).to.have.property('size', current.size);
        expect(tree.changes()).to.eql([]);

        expect(tree.entries.map(e => e.relativePath)).to.deep.equal([
          'hello.txt',
          'my-directory/',
        ]);
      });


      describe('start/stop', function() {
        it('does error when stopped', function() {
          tree.stop();
          expect(function() {
            tree.mkdirpSync('hello.txt');
          }).to.throw(/NOPE/);
          expect(function() {
            tree.mkdirpSync('hello.txt');
          }).to.throw(/mkdirp/);
        });
      });

    });

    describe('.resolvePath', function() {
      it('resolves the empty string', function() {
        expect(tree.resolvePath('')).to.eql(ROOT);
      });

      it('resolves .', function() {
        expect(tree.resolvePath('.')).to.eql(ROOT);
      });

      it('resolves paths that exist', function() {
        expect(tree.resolvePath('my-directory')).to.eql(`${ROOT}/my-directory`);
      });

      it('resolves paths that do not exist', function() {
        expect(tree.resolvePath('narnia')).to.eql(`${ROOT}/narnia`);
      });

      it('resolves paths with ..', function() {
        expect(tree.resolvePath('my-directory/uwot/../..')).to.eql(ROOT);
      });

      it('throws for paths that escape root', function() {
        expect(function() {
          tree.resolvePath('..')
        }).to.throw(`Invalid path: '..' not within root '${ROOT}/'`);
      });

      it('throws for paths within a chdir that escape root', function() {
        let myDir = tree.chdir('my-directory');

        expect(myDir.resolvePath('..')).to.eql(ROOT);

        expect(function() {
          debugger;
          myDir.resolvePath('../../');
        }).to.throw(`Invalid path: '../../' not within dir 'my-directory/' of root '${ROOT}/'`);
      });
    });

    describe.skip('.statSync', function() {
      it('returns a stat object for normalized paths that exists', function() {
        expect('this thing is tested').to.equal(true);
      });

      it('throws for nonexistent paths', function() {
        expect('this thing is tested').to.equal(true);
      });
    });

    describe('.existsSync', function() {
      it('returns true for paths that resolve to the root dir', function() {
        expect(tree.existsSync('')).to.eql(true);
        expect(tree.existsSync('.')).to.eql(true);
        expect(tree.existsSync('my-directory/..')).to.eql(true);
      });

      it('returns true if the normalized path exists', function() {
        expect(tree.existsSync('hello.txt')).to.eql(true);
        expect(tree.existsSync('my-directory')).to.eql(true);
        expect(tree.existsSync('./my-directory/foo/..////')).to.eql(true);
      });

      it('returns false if the path does not exist', function() {
        expect(tree.existsSync('pretty-sure-this-isnt-real')).to.eql(false);
        expect(tree.existsSync('my-directory/still-not-real')).to.eql(false);
      });

      // We care about this for now while we're still writing symlinks.  When we
      // actually take advantage of our change tracking, we may not need this,
      // except possibly for the initial state (eg where app is a symlink or
      // perhaps more realistically something within node_modules)
      it('follows symlinks', function() {
        fs.symlinkSync(`${ROOT}/this-dir-isnt-real`, `${ROOT}/broken-symlink`);
        fs.symlinkSync(`${ROOT}/hello.txt`, `${ROOT}/pretty-legit-symlink`);

        let treeWithLinks = new FSTree({
          entries: walkSync.entries(ROOT),
          root: ROOT,
        });

        expect(treeWithLinks.existsSync('broken-symlink')).to.eql(false);
        expect(treeWithLinks.existsSync('pretty-legit-symlink')).to.eql(true);
      });
    });

    describe('readdirSync', function() {
      beforeEach(function() {

        tree.mkdirSync('my-directory/subdir');
        tree.writeFileSync('my-directory/ohai.txt', 'hi');
        tree.writeFileSync('my-directory/again.txt', 'hello');
        tree.writeFileSync('my-directory/subdir/sup.txt', 'guten tag');
        tree.writeFileSync('my-directory.annoying-file', 'better test this');
        tree.stop();
        tree.start();
      });

      it('throws if path is a file', function() {
        expect(function() {
          tree.readdirSync('hello.txt');
        }).to.throw('ENOTDIR: not a directory, hello.txt');
      });

      it('throws if path does not exist', function() {
        expect(function() {
          tree.readdirSync('not-a-real-path');
        }).to.throw('ENOENT: no such file or directory, not-a-real-path');
      });

      it('returns the contents of a dir', function() {
        expect(tree.readdirSync('my-directory')).to.eql([
          'again.txt',
          'ohai.txt',
          'subdir',
        ]);
      });

      it('returns the contents of root', function() {
        expect(tree.readdirSync('./')).to.eql([
          'hello.txt',
          'my-directory',
          'my-directory.annoying-file'
        ]);
      });

      it('chomps trailing / in returned dirs', function() {
        // reset entries via walksync so that subdir has a trailing slash
        let newTree = new FSTree({
          root: ROOT,
          entries: walkSync.entries(ROOT),
        });

        expect(newTree.readdirSync('my-directory')).to.eql([
          'again.txt',
          'ohai.txt',
          'subdir',
        ]);
      });


      describe('from symlinks', function() {
        let symlinkTree;
        beforeEach(function() {
          rimraf.sync(ROOT);
          fs.mkdirpSync(ROOT);

          fixturify.writeSync(ROOT, {
            'a': {
              'bar': {
                'baz.txt': 'baz'
              }
            },
            'b': {},
          });

          tree = new FSTree({
            entries: walkSync.entries(`${ROOT}/a`),
            root: `${ROOT}/a`,
          });

          symlinkTree = new FSTree({
            entries: walkSync.entries(`${ROOT}/b`),
            root: `${ROOT}/b`,
          });
        });

        afterEach(function() {
          fs.removeSync(ROOT);
        });

        it('should return the correct entries', function() {
          symlinkTree.symlinkSyncFromEntry(tree, 'bar', 'c');

          expect(symlinkTree.readdirSync('c')).to.eql([
            'baz.txt'
          ]);

        });
      });


      describe('from symlinks with srcRelativePath as /', function() {
        let symlinkTree;
        beforeEach(function() {
          rimraf.sync(ROOT);
          fs.mkdirpSync(ROOT);

          fixturify.writeSync(ROOT, {
            'a': {
              'bar': {
                'baz.txt': 'baz'
              }
            },
          });

          tree = new FSTree({
            entries: walkSync.entries(`${ROOT}`),
            root: `${ROOT}`,
          });

          fixturify.writeSync(ROOT, {
            'b' : { }
          });

          symlinkTree = new FSTree({
            root: `${ROOT}/b`,
          });
        });

        afterEach(function() {
          fs.removeSync(ROOT);
        });

        it('should return the correct entries', function() {
          symlinkTree.symlinkSyncFromEntry(tree, "/", 'c');
          expect(symlinkTree.readdirSync('c')).to.eql([
            'a'
          ]);

        });
      });


    });

    describe('.walkPaths', function() {
      it('returns the paths for all entries', function() {
        expect(tree.walkPaths()).to.eql([
          'hello.txt',
          'my-directory/',
        ]);
      });

      it('respects cwd', function() {
        expect(tree.chdir('my-directory').walkPaths()).to.eql([]);
      });

      it('respects filters', function() {
        expect(tree.filtered({
          include: ['*.txt']
        }).walkPaths()).to.eql([
          'hello.txt',
        ]);
      });
    });

    describe('.walkEntries', function() {
      it('returns all entries', function() {
        expect(tree.walkEntries().map(e => e.relativePath)).to.eql([
          'hello.txt',
          'my-directory/',
        ]);
      });

      it('respects cwd', function() {
        expect(tree.chdir('my-directory').walkEntries()).to.eql([]);
      });

      it('respects filters', function() {
        expect(tree.filtered({
          include: ['*.txt']
        }).walkEntries().map(e => e.relativePath)).to.eql([
          'hello.txt',
        ]);
      });
    });

    describe('.chdir', function() {
      it('throws if the path is to a file', function() {
        expect(function() {
          tree.chdir('hello.txt');
        }).to.throw('ENOTDIR: not a directory, hello.txt');

        tree.chdir('my-directory');
      });

      it('returns a new tree', function() {
        let result = tree.chdir('my-directory');
        expect(result).to.not.equal(tree);

        expect(result.parent).to.equal(tree);

        expect(result.root).to.equal(tree.root);
        expect(result.cwd).to.equal('my-directory/');
      });

      it('to / returns root', function() {
        let result = tree.chdir('/');
        expect(result).to.equal(tree);

        expect(result.cwd).to.equal('');
      });

      describe('when path does not exist', function() {
        it('throws without allowEmpty: true', function() {
          expect(function() {
            tree.chdir('pretty-sure-this-dir-doesnt-exist');
          }).to.throw('ENOENT: no such file or directory, pretty-sure-this-dir-doesnt-exist');

          tree.chdir('my-directory');
        });

        it('does not throw with allowEmpty true', function() {
          expect(function() {
            tree.chdir('pretty-sure-this-dir-doesnt-exist', { allowEmpty: true });
          }).to.not.throw();
        });
      });

      describe('other operations', function() {
        beforeEach(function() {
          tree.writeFileSync('my-directory/ohai.txt', 'yes hello');
          tree.stop();
          tree.start();
        });

        it('is respected by statSync', function() {
          expect(tree.statSync('ohai.txt')).to.equal(null);

          let newTree = tree.chdir('my-directory');

          let stat = newTree.statSync('ohai.txt');
          expect(stat).to.have.property('mode', 0);
         // expect(stat).to.have.property('relativePath', 'my-directory/ohai.txt');
        });

        it('is respected by existsSync', function() {
          expect(tree.existsSync('ohai.txt')).to.equal(false);

          let newTree = tree.chdir('my-directory');

          expect(newTree.existsSync('ohai.txt')).to.equal(true);
        });

        it('is respected by readFileSync', function() {
          let newTree = tree.chdir('my-directory');
          expect(newTree.readFileSync('ohai.txt', 'UTF8')).to.eql('yes hello');
        });

        it('is respected by unlinkSync', function() {
          expect(
            tree.statSync('my-directory/ohai.txt')
         // ).to.have.property('relativePath', 'my-directory/ohai.txt')
          ).to.have.property('mode', 0)
          debugger;
          let newTree = tree.chdir('my-directory');
          debugger;
          newTree.unlinkSync('ohai.txt');

          expect(tree.statSync('my-directory/ohai.txt')).to.equal(null);
          expect(newTree.statSync('ohai.txt')).to.equal(null);
        });

        it('is respected by rmdirSync', function() {
          tree.mkdirSync('my-directory/subdir');

          expect(
            tree.statSync('my-directory/subdir')
          //).to.have.property('relativePath', 'my-directory/subdir')
          ).to.have.property('mode', 16877)

          tree.stop();
          tree.start();

          let newTree = tree.chdir('my-directory');
          newTree.rmdirSync('subdir');

          expect(tree.statSync('my-directory/subdir')).to.equal(null);
          expect(newTree.statSync('subdir')).to.equal(null);
        });

        it('is respected by mkdirSync', function() {
          expect(tree.statSync('my-directory/subdir')).to.equal(null);

          let newTree = tree.chdir('my-directory');
          newTree.mkdirSync('subdir');

          expect(
            tree.statSync('my-directory/subdir')
          //).to.have.property('relativePath', 'my-directory/subdir');
          ).to.have.property('mode', 16877);
          expect(
            newTree.statSync('subdir')
          //).to.have.property('relativePath', 'my-directory/subdir');
          ).to.have.property('mode', 16877);
        });

        it('is respected by mkdirpSync', function() {
          expect(tree.statSync('my-directory/subdir/a/b/c')).to.equal(null);
          let newTree = tree.chdir('my-directory');
          newTree.mkdirpSync('subdir/a/b/c');

          expect(
              tree.statSync('my-directory/subdir')
         // ).to.have.property('relativePath', 'my-directory/subdir');
          ).to.have.property('mode', 16877);
          expect(
              newTree.statSync('subdir')
         // ).to.have.property('relativePath', 'my-directory/subdir');
          ).to.have.property('mode', 16877);
          expect(
              tree.statSync('my-directory/subdir/a')
         // ).to.have.property('relativePath', 'my-directory/subdir/a');
          ).to.have.property('mode', 16877);

          expect(
              tree.statSync('my-directory/subdir/a/b')
         // ).to.have.property('relativePath', 'my-directory/subdir/a/b');
          ).to.have.property('mode', 16877);

        });


        it('is respected by writeFileSync', function() {
          expect(fs.existsSync(`${ROOT}/my-directory/hello-again.txt`)).to.equal(false);

          let newTree = tree.chdir('my-directory');
          newTree.writeFileSync('hello-again.txt', 'hello again');

          expect(fs.existsSync(`${ROOT}/my-directory/hello-again.txt`)).to.equal(true);
          expect(fs.readFileSync(`${ROOT}/my-directory/hello-again.txt`, 'UTF8')).to.eql('hello again');
        });

        it('is respected by symlinkSync', function() {
          expect(tree.statSync('my-directory/hello-again.txt')).to.equal(null);

          let newTree = tree.chdir('my-directory');
          newTree.symlinkSync(`${tree.root}/hello.txt`, 'hello-again.txt');

          expect(
            fs.readFileSync(`${tree.root}my-directory/hello-again.txt`, 'UTF8')
          ).to.equal('Hello, World!\n');
        });

        it('is respected by readdirSync', function() {
          tree.mkdirSync('my-directory/subdir');
          tree.writeFileSync('my-directory/ohai.txt', 'hi');
          tree.writeFileSync('my-directory/again.txt', 'hello');
          tree.writeFileSync('my-directory/subdir/sup.txt', 'guten tag');

          tree.stop();
          tree.start();

          expect(function() {
            tree.readdirSync('subdir');
          }).to.throw();

          let newTree = tree.chdir('my-directory');

          expect(newTree.readdirSync('subdir')).to.eql([
            'sup.txt',
          ]);
        });

        it('is respected by changes', function() {
          tree.mkdirSync('my-directory/subdir');

          let newTree = tree.chdir('my-directory/subdir');
          newTree.writeFileSync('ohai.txt', 'yes hello again');

          let treeChanges = tree.changes();
<<<<<<< HEAD
          console.log(treeChanges)
          console.log("------")

=======
          debugger;
>>>>>>> 0d652fd4
          let newTreeChanges = newTree.changes();
          console.log(newTreeChanges)
          console.log("------")

          expect(treeChanges).to.not.eql(newTreeChanges);

          expect(newTreeChanges).to.have.deep.property('0.0', 'create');
          expect(newTreeChanges).to.have.deep.property('0.1', 'ohai.txt');
          expect(newTreeChanges).to.have.deep.property('0.2.relativePath', 'ohai.txt');
          expect(newTreeChanges).to.have.deep.property('0.2.mode');
          expect(newTreeChanges).to.have.deep.property('0.2.mtime');
          expect(newTreeChanges.length).to.eql(1);

          expect(treeChanges).to.have.deep.property('0.0', 'mkdir');
          expect(treeChanges).to.have.deep.property('0.1', 'my-directory/subdir');
          expect(treeChanges).to.have.deep.property('0.2.relativePath', 'my-directory/subdir');
          expect(treeChanges).to.have.deep.property('0.2.mode');
          expect(treeChanges).to.have.deep.property('0.2.mtime');
          expect(treeChanges).to.have.deep.property('1.0', 'create');
          expect(treeChanges).to.have.deep.property('1.1', 'my-directory/subdir/ohai.txt');
          expect(treeChanges).to.have.deep.property('1.2.relativePath', 'my-directory/subdir/ohai.txt');
          expect(treeChanges).to.have.deep.property('1.2.mode');
          expect(treeChanges).to.have.deep.property('1.2.mtime');
          expect(treeChanges.length).to.eql(2);
        });

        // TODO: remove this when match is removed.
        it('is respected by match', function() {
          expect(tree.match({ include: ['*'] }).map(e => e.relativePath)).to.eql([
            'hello.txt',
            'my-directory/'
          ]);

          let newTree = tree.chdir('my-directory');

          expect(newTree.match({ include: ['*'] }).map(e => e.relativePath)).to.eql([
          ]);
        });
      });




    });

    describe('.filtered', function() {
      it('returns a new tree with filters set', function() {
        expect(tree.include).to.eql([]);
        expect(tree.exclude).to.eql([]);
        expect(tree.files).to.eql(null);
        expect(tree.cwd).to.eql('');

        expect(tree.filtered({ include: ['*.js'] }).include).to.eql(['*.js']);
        expect(tree.filtered({ exclude: ['*.js'] }).exclude).to.eql(['*.js']);
        expect(tree.filtered({ files: ['foo.js'] }).files).to.eql(['foo.js']);
        expect(tree.filtered({ cwd: 'my-directory' }).cwd).to.eql('my-directory/');

        let projection = tree.filtered({
          include: ['*.js'],
          exclude: ['*.css'],
          cwd: 'my-directory',
        });

        expect(projection.parent).to.equal(tree);

        expect(projection.include).to.eql(['*.js']);
        expect(projection.exclude).to.eql(['*.css']);
        expect(projection.cwd).to.eql('my-directory/');
      });
    });

    describe('._hasEntries', function() {
      it('sets _hasEntries to true if entries are specified', function() {
        expect(new FSTree({
          entries: [],
          root: ROOT,
        })._hasEntries).to.eql(true);
      });

      it('sets _hasEntries to false if no entries are specified', function() {
        expect(new FSTree({
          entries: null,
          root: ROOT,
        })._hasEntries).to.eql(false);
      });

      describe('when entries are not initially read', function() {
        let lazyTree;

        beforeEach(function() {
          lazyTree = new FSTree({
            entries: null,
            root: ROOT,
          })
        });

        it('lazily populates entries for statSync', function() {
         // expect(lazyTree.statSync('hello.txt').relativePath).to.eql('hello.txt');
          expect(lazyTree.statSync('hello.txt')).to.have.property('mode');
          expect(lazyTree._hasEntries).to.eql(true);
        });

        it('does not lazily populate entries for existsSync', function() {
          expect(lazyTree.existsSync('genuinely-doesnt-exist')).to.eql(false);
          expect(lazyTree.existsSync('hello.txt')).to.eql(true);
          expect(lazyTree._hasEntries).to.eql(false);
        });

        it('lazily populates entries for readdirSync', function() {
          expect(lazyTree.readdirSync('.')).to.eql(['hello.txt', 'my-directory']);
          expect(lazyTree.readdirSync('my-directory')).to.eql([]);
          expect(lazyTree._hasEntries).to.eql(true);
        });

        // less sure about these ones

        it('lazily populates entries for readFileSync', function() {
          expect(lazyTree.readFileSync('hello.txt', 'UTF8')).to.eql('Hello, World!\n');
          expect(lazyTree._hasEntries).to.eql(true);
        });

        it('lazily populates entries for unlinkSync', function() {
          lazyTree.unlinkSync('hello.txt');
          expect(lazyTree.entries.map(e => e.relativePath)).to.eql(['my-directory/']);
          expect(lazyTree._hasEntries).to.eql(true);
        });

        it('lazily populates entries for rmdirSync', function() {
          lazyTree.rmdirSync('my-directory');
          expect(lazyTree.entries.map(e => e.relativePath)).to.eql(['hello.txt']);
          expect(lazyTree._hasEntries).to.eql(true);
        });

        it('lazily populates entries for mkdirSync', function() {
          lazyTree.mkdirSync('new-dir');
          expect(lazyTree.entries.map(e => e.relativePath)).to.eql([
            'hello.txt',
            'my-directory/',
            'new-dir',
          ]);
          expect(lazyTree._hasEntries).to.eql(true);
        });

        it('lazily populates entries for writeFileSync', function() {
          lazyTree.writeFileSync('new-file.txt', 'hai again');
          expect(lazyTree.entries.map(e => e.relativePath)).to.eql([
            'hello.txt',
            'my-directory/',
            'new-file.txt',
          ]);
          expect(lazyTree._hasEntries).to.eql(true);
        });

        it('lazily populates entries for symlinkSync', function() {
          lazyTree.symlinkSync(`${ROOT}/hello.txt`, 'hi.txt');
          expect(lazyTree.entries.map(e => e.relativePath)).to.eql([
            'hello.txt',
            'hi.txt',
            'my-directory/',
          ]);
          expect(lazyTree._hasEntries).to.eql(true);
        });

        it('is idempotent (does not populate entries twice)', function() {
          expect(lazyTree._hasEntries).to.eql(false);
          expect(lazyTree.entries.map(e => e.relativePath)).to.eql([]);

          lazyTree._ensureEntriesPopulated();

          expect(lazyTree._hasEntries).to.eql(true);
          expect(lazyTree.entries.map(e => e.relativePath)).to.eql(['hello.txt', 'my-directory/']);

          rimraf.sync(ROOT);

          lazyTree._ensureEntriesPopulated();

          expect(lazyTree._hasEntries).to.eql(true);
          expect(lazyTree.entries.map(e => e.relativePath)).to.eql(['hello.txt', 'my-directory/']);
        });
      });
    });
  });

  describe('projection', function() {
    let tree;

    beforeEach(function() {
      rimraf.sync(ROOT);
      fs.mkdirpSync(ROOT);

      fixturify.writeSync(ROOT, {
        'hello.txt': "Hello, World!\n",
        'goodbye.txt': 'Goodbye, World\n',
        'a': {
          'foo': {
            'one.js': '',
            'one.css': '',
            'two.js': '',
            'two.css': '',
          },
          'bar': {
            'two.js': '',
            'two.css': '',
            'three.js': '',
            'three.css': '',
          }
        },
        'b': {},
      });

      tree = new FSTree({
        entries: walkSync.entries(ROOT),
        root: ROOT,
      });
    });

    afterEach(function() {
      fs.removeSync(ROOT);
    });

    describe('files', function() {
      it('returns only matching files', function() {
        let filter = { files: ['hello.txt', 'a/foo/two.js', 'a/bar'] };

        // funnel will cp -r if files:[ 'path/to/dir/' ]
        // so this is semantically different, but i don't think it's actually
        // public API for files to contain a path to a dir
        expect(tree.filtered(filter).walkPaths()).to.eql([
          'a/bar/',
          'a/foo/two.js',
          'hello.txt',
        ]);
      });

      it('respects cwd', function() {
        let filter = { cwd: 'a/foo', files: ['one.js', 'two.css'] };

        expect(tree.filtered(filter).walkPaths()).to.eql([
          'one.js',
          'two.css',
        ]);
      });

      it('is incompatible with include', function() {
        let filter = { files: ['a/foo/one.js'], include: ['a/foo/one.css'] };

        expect(function(){
          tree.filtered(filter).walkPaths()
        }).to.throw('Cannot pass files option (array or function) and a include/exlude filter. You can only have one or the other');
      });

      it('is incompatible with exclude', function() {
        let filter = { files: ['a/foo/one.js'], exclude: ['a/foo/one.css'] };

        expect(function(){
          tree.filtered(filter).walkPaths()
        }).to.throw('Cannot pass files option (array or function) and a include/exlude filter. You can only have one or the other');
      });
    });

    describe('include', function() {
      it('matches by regexp', function() {
        let filter = { include: [new RegExp(/(hello|one)\.(txt|js)/)] };

        expect(tree.filtered(filter).walkPaths()).to.eql([
          'a/foo/one.js',
          'hello.txt',
        ]);
      });

      it('matches by function', function() {
        let filter = { include: [p => p === 'a/bar/three.css'] };

        expect(tree.filtered(filter).walkPaths()).to.eql([
          'a/bar/three.css',
        ]);
      });

      it('matches by string globs', function() {
        let filter = { include: ['**/*.{txt,js}'] };

        expect(tree.filtered(filter).walkPaths()).to.eql([
          'a/bar/three.js',
          'a/bar/two.js',
          'a/foo/one.js',
          'a/foo/two.js',
          'goodbye.txt',
          'hello.txt',
        ]);
      });

      it('matches by a mix of matchers', function() {
        let filter = { include: ['**/*.txt', new RegExp(/(hello|one)\.(txt|js)/), p => p === 'a/bar/three.js'] };

        expect(tree.filtered(filter).walkPaths()).to.eql([
          'a/bar/three.js',
          'a/foo/one.js',
          'goodbye.txt',
          'hello.txt',
        ]);
      });


      it('respects cwd', function() {
        let filter = { cwd: 'a/foo', include: ['*.css'] };

        expect(tree.filtered(filter).walkPaths()).to.eql([
          'one.css',
          'two.css',
        ]);
      });
    });

    describe('exclude', function() {
      it('matches by regexp', function() {
        let filter = { exclude: [new RegExp(/(hello|one|two)\.(txt|js)/)] };

        expect(tree.filtered(filter).walkPaths()).to.eql([
          'a/',
          'a/bar/',
          'a/bar/three.css',
          'a/bar/three.js',
          'a/bar/two.css',
          'a/foo/',
          'a/foo/one.css',
          'a/foo/two.css',
          'b/',
          'goodbye.txt',
        ]);
      });

      it('matches by function', function() {
        let filter = { cwd: 'a/bar', exclude: [p => p === 'three.css'] };

        expect(tree.filtered(filter).walkPaths()).to.eql([
          'three.js',
          'two.css',
          'two.js',
        ]);
      });

      it('matches by string globs', function() {
        let filter = { exclude: ['**/*.{txt,css}'] };

        expect(tree.filtered(filter).walkPaths()).to.eql([
          'a/',
          'a/bar/',
          'a/bar/three.js',
          'a/bar/two.js',
          'a/foo/',
          'a/foo/one.js',
          'a/foo/two.js',
          'b/',
        ]);
      });

      it('matches by a mix of matchers', function() {
        let filter = { exclude: ['**/*.css', new RegExp(/(hello|one)\.(txt|js)/), p => p === 'a/bar/three.js'] };

        expect(tree.filtered(filter).walkPaths()).to.eql([
          'a/',
          'a/bar/',
          'a/bar/two.js',
          'a/foo/',
          'a/foo/two.js',
          'b/',
          'goodbye.txt',
        ]);
      });

      it('respects cwd', function() {
        let filter = { cwd: 'a/foo', exclude: ['*.css'] };
        expect(tree.filtered(filter).walkPaths()).to.eql([
          'one.js',
          'two.js',
        ]);
      });

      it('takes precedence over include', function() {
        let filter = { cwd: 'a/foo', include: ['one.css', 'one.js'], exclude: ['*.css'] };

        expect(tree.filtered(filter).walkPaths()).to.eql([
          'one.js',
        ]);
      });
    });
  });



  describe('changes', function() {
    let tree;

    beforeEach(function() {
      rimraf.sync(ROOT);
      fs.mkdirpSync(ROOT);

      fixturify.writeSync(ROOT, {
        'hello.txt': "Hello, World!\n",
        'my-directory': {},
      });

      tree = new FSTree({
        entries: walkSync.entries(ROOT),
        root: ROOT
      });

      tree.writeFileSync('omg.js', 'hi');
      tree.writeFileSync('hello.txt', "Hello Again, World!\n");
      tree.writeFileSync('my-directory/goodbye.txt', "Goodbye, World!\n");
    })

    afterEach(function() {
      fs.removeSync(ROOT);
    })

    it('hides no changes if all match', function() {
      let filter = { include: ['**/*'] };
      let changes = tree.filtered(filter).changes();

      expect(changes).to.have.property('length', 3);
      expect(changes).to.have.deep.property('0.length', 3);
      expect(changes).to.have.deep.property('0.0', 'create');
      expect(changes).to.have.deep.property('0.1', 'omg.js');
      expect(changes).to.have.deep.property('1.length', 3);
      expect(changes).to.have.deep.property('1.0', 'change');
      expect(changes).to.have.deep.property('1.1', 'hello.txt');
      expect(changes).to.have.deep.property('2.length', 3);
      expect(changes).to.have.deep.property('2.0', 'create');
      expect(changes).to.have.deep.property('2.1', 'my-directory/goodbye.txt');
    });

    it('hides changes if none match', function() {
      expect(tree.filtered({ include: ['NO_MATCH'] }).changes()).to.have.property('length', 0);
    });

    it('hides changes if they are outside of cwd', function() {
      let changes = tree.chdir('my-directory').changes();

      expect(changes).to.have.property('length', 1);
      expect(changes).to.have.deep.property('0.length', 3);
      expect(changes).to.have.deep.property('0.0', 'create');
      expect(changes).to.have.deep.property('0.1', 'goodbye.txt');
      expect(changes).to.have.deep.property('0.2.relativePath', 'goodbye.txt');
      expect(changes).to.have.deep.property('0.2.mode', 0);
      expect(changes).to.have.deep.property('0.2.mtime');
    });

    it('hides changes if they do not match the file projection', function() {
      let filter = { files: ['file-not-here.txt'] };
      let changes = tree.filtered(filter).changes();

      expect(changes).to.have.property('length', 0);
    });

    it('hides changes if they do not match the include and exclude projection', function() {
      let filter = { include: ['**/include.css'], exclude: [e => e === 'excluded.js'] };
      let changes = tree.filtered(filter).changes();

      expect(changes).to.have.property('length', 0);
    });

    describe('srcTree is true', function() {
      function getExpectedChanges(expectedEntries, basePath){
        basePath = basePath.slice(0, -1);
        return expectedEntries.map(entry => {
          return [
            entry[0],
            entry[1],
            { relativePath: entry[0] === 'mkdir' ? entry[1] + '/' : entry[1],
              basePath: '',
              mode: entry[0] === 'mkdir' ? 16877 : 33188,
              size: 0,
              mtime: 0,
              checksum: 0,
              isDirectory: {},
              _projection: {},
            }];
        });
      };

      function makeComparable(changes){
        return changes.map(entry => {
          entry[2].size = 0;
          entry[2].mtime = 0;
          entry[2].checksum = 0;
          entry[2].basePath = '';
          entry[2].isDirectory = {};
          entry[2]._projection = {};
          return entry;
        });
      };

      beforeEach(function() {
        rimraf.sync(ROOT);
        fs.mkdirpSync(ROOT);

        fixturify.writeSync(ROOT, {
          'hello.txt': "Hello, World!\n",
          'goodbye.txt': 'Goodbye, World\n',
          'a': {
            'foo': {
              'one.js': '',
              'one.css': '',
            },
            'bar': {
              'two.js': '',
              'two.css': '',
            }
          },
          'b': {
            'four.txt': '',
          },
        });

        tree = new FSTree({
          entries: walkSync.entries(ROOT),
          root: ROOT,
          srcTree: true,
        });

        fixturify.writeSync(ROOT2, {});
      });

      afterEach(function() {
        fs.removeSync(ROOT);
        fs.removeSync(ROOT2);
      });

      it('should throw error when we write to it', function() {
        expect(function() {
          tree.writeFileSync('b/somefile.txt', 'blah')
        }).to.throw('NOPE, operation: writeFile');
      });

      it('include filters with parent dir', function() {
        tree.include = ['**/one.css'];
<<<<<<< HEAD
=======
        debugger;
>>>>>>> 0d652fd4
        let changes = makeComparable(tree.changes());

        let expectedChanges = getExpectedChanges([
          ['mkdir', 'a'],
          ['mkdir', 'a/foo'],
          ['create', 'a/foo/one.css']], tree.root);

        expect(changes).to.have.deep.equal(expectedChanges);
      });

      it('include filters with one symlinked dir', function() {
        fs.mkdirSync(`${ROOT}/c`);

        let out = new FSTree({
          root: `${ROOT}/c`,
        });
        out.symlinkSyncFromEntry(tree, `a`, 'd')
        out.include = ['**/*.css'];
        let patches= out.changes();

        let changes = makeComparable(patches);
        let expectedChanges = getExpectedChanges([
          ['mkdir', 'd'],
          ['mkdir', 'd/bar'],
          ['create', 'd/bar/two.css'],
          ['mkdir', 'd/foo'],
          ['create', 'd/foo/one.css']], tree.root);
        expect(changes).to.have.deep.equal(expectedChanges);
      });

<<<<<<< HEAD

      it.only('include filters with nested symlinked dir', function() {

=======
      it('include filters with nested symlinked dir', function() {
>>>>>>> 0d652fd4
        fs.mkdirSync(`${ROOT}/c`);
        fs.mkdirSync(`${ROOT}/e`);

        let out1 = new FSTree({
          root: `${ROOT}/c`,
        });

        out1.symlinkSyncFromEntry(tree, `a`, 'f')

        let out2 = new FSTree({
          root: `${ROOT}/e`,
        });
        out2.symlinkSyncFromEntry(out1, `f`, 'd')

        out2.include = ['**/**.css'];
        debugger;
        let patches= out2.changes();

<<<<<<< HEAD
        console.log(patches);

       // let changes = makeComparable(patches);
       //  let expectedChanges = getExpectedChanges([
       //    ['mkdir', 'd'],
       //    ['mkdir', 'd/bar'],
       //    ['create', 'd/bar/two.css'],
       //    ['mkdir', 'd/foo'],
       //    ['create', 'd/foo/one.css']], tree.root);
       //
       // expect(changes).to.have.deep.equal(expectedChanges);
      });



      // it.only('include filters with nested symlinked dir and cwd', function() {
      //
      //   fs.mkdirSync(`${ROOT}/c`);
      //   fs.mkdirSync(`${ROOT}/e`);
      //
      //   let out1 = new FSTree({
      //     root: `${ROOT}/c`,
      //   });
      //
      //   out1.symlinkSyncFromEntry(tree, `a`, 'f')
      //
      //   let out2 = new FSTree({
      //     root: `${ROOT}/e`,
      //   });
      //
      //   out2.symlinkSyncFromEntry(out1, `f`, 'd')
      //
      //   out2.include = ['**/**.css'];
      //   debugger;
      //   let patches= out2.changes();
      //
      //   console.log(patches);
      //
      //   //  let changes = makeComparable(patches);
      //   //   let expectedChanges = getExpectedChanges([
      //   //     ['mkdir', 'd'],
      //   //     ['mkdir', 'd/bar'],
      //   //     ['create', 'd/bar/two.css'],
      //   //     ['mkdir', 'd/foo'],
      //   //     ['create', 'd/foo/one.css']], tree.root);
      //   //
      //   //  expect(changes).to.have.deep.equal(expectedChanges);
      // });



=======
        let changes = makeComparable(patches);
        let expectedChanges = getExpectedChanges([
          ['mkdir', 'd'],
          ['mkdir', 'd/bar'],
          ['create', 'd/bar/two.css'],
          ['mkdir', 'd/foo'],
          ['create', 'd/foo/one.css']], tree.root);
        debugger;
        expect(changes).to.have.deep.equal(expectedChanges);
      });

>>>>>>> 0d652fd4
      it('include filters with multiple symlinked dir', function() {
        fs.mkdirSync(`${ROOT}/c`);
        fs.mkdirSync(`${ROOT}/e`);

        let out = new FSTree({
          root: `${ROOT}/c`,
        });

        out.symlinkSyncFromEntry(tree, `a`, 'f')
        out.symlinkSyncFromEntry(tree, `b`, 'd')

        out.include = ['**/**.css'];
        let patches= out.changes();

        let changes = makeComparable(patches);
        let expectedChanges = getExpectedChanges([
          ['mkdir', 'f'],
          ['mkdir', 'f/bar'],
          ['create', 'f/bar/two.css'],
          ['mkdir', 'f/foo'],
          ['create', 'f/foo/one.css']], tree.root);
<<<<<<< HEAD

=======
>>>>>>> 0d652fd4
        expect(changes).to.have.deep.equal(expectedChanges);
      });

      it.skip('include filters with multiple symlinked dir with included files', function() {
        let out = new FSTree({
          root: `${ROOT2}`,
        });

        out.symlinkSyncFromEntry(tree, `a`, 'f')
        out.symlinkSyncFromEntry(tree, `b`, 'd')

        let out2 = FSTree.fromParent(out,{
          include : ['**/*.js'],
        });
        let patches = out2.changes();

        let changes = makeComparable(patches);

        let expectedChanges = getExpectedChanges([
          ['mkdir', 'd'],
          ['create', 'd/four.js'],
          ['mkdir', 'f'],
          ['mkdir', 'f/bar'],
          ['create', 'f/bar/two.js'],
          ['mkdir', 'f/foo'],
          ['create', 'f/foo/one.js']], tree.root);
        expect(changes).to.have.deep.equal(expectedChanges);
      });

      it('exclude filters with parent dir', function() {
        tree.exclude = ['**/*.js', '**/two.css'];
        debugger;
        let changes = makeComparable(tree.changes());
        let expectedChanges = getExpectedChanges([
          ['mkdir', 'a'],
          ['mkdir', 'a/foo'],
          ['create', 'a/foo/one.css'],
          ['mkdir', 'b'],
          ['create', 'b/four.txt'],
          ['create', 'goodbye.txt'],
          ['create', 'hello.txt']], tree.root);

        expect(changes).to.have.deep.equal(expectedChanges);
      });

      it('include and exclude filters with parent dir', function() {
        tree.include = ['**/*.js'];
        tree.exclude = ['**/*.css', '**/*.txt'];
        let changes = makeComparable(tree.changes());
        let expectedChanges = getExpectedChanges([
          ['mkdir', 'a'],
          ['mkdir', 'a/bar'],
          ['create', 'a/bar/two.js'],
          ['mkdir', 'a/foo'],
          ['create', 'a/foo/one.js']], tree.root);

        expect(changes).to.have.deep.equal(expectedChanges);
      });

      it('file filters with parent dir', function() {
        tree.files= ['b/four.txt'];
        let changes = makeComparable(tree.changes());
        let expectedChanges = getExpectedChanges([
          ['mkdir', 'b'],
          ['create', 'b/four.txt']], tree.root);

        expect(changes).to.have.deep.equal(expectedChanges);
      });
    });

    describe('order', function() {

      beforeEach(function() {
        rimraf.sync(ROOT);
        fs.mkdirpSync(ROOT);

        tree = new FSTree({
          entries: walkSync.entries(ROOT),
          root: ROOT,
        });

        tree.mkdirSync('a');
        tree.mkdirSync('a/b');
        tree.mkdirSync('a/b/c');
        tree.writeFileSync('a/b/c/d.txt', 'd is a great letter.');
      });

      afterEach(function() {
        fs.removeSync(ROOT);
      });

      it('additions/updates lexicographicaly', function() {
        let changes = tree.changes();

        expect(changes).to.have.property('length', 4);
        expect(changes).to.have.deep.property('0.length', 3);
        expect(changes).to.have.deep.property('0.0', 'mkdir');
        expect(changes).to.have.deep.property('0.1', 'a');
        expect(changes).to.have.deep.property('1.length', 3);
        expect(changes).to.have.deep.property('1.0', 'mkdir');
        expect(changes).to.have.deep.property('1.1', 'a/b');
        expect(changes).to.have.deep.property('2.length', 3);
        expect(changes).to.have.deep.property('2.0', 'mkdir');
        expect(changes).to.have.deep.property('2.1', 'a/b/c');
        expect(changes).to.have.deep.property('3.length', 3);
        expect(changes).to.have.deep.property('3.0', 'create');
        expect(changes).to.have.deep.property('3.1', 'a/b/c/d.txt');
      });

      it('removals reverse lexicographicaly', function() {
        tree.stop();
        tree.start();

        tree.unlinkSync('a/b/c/d.txt');
        tree.rmdirSync('a/b/c');
        tree.rmdirSync('a/b');
        tree.rmdirSync('a');

        let changes = tree.changes();

        console.log(changes);

        expect(changes).to.have.property('length', 4);
        expect(changes).to.have.deep.property('0.length', 3);
        expect(changes).to.have.deep.property('0.0', 'unlink');
        expect(changes).to.have.deep.property('0.1', 'a/b/c/d.txt');
        expect(changes).to.have.deep.property('1.length', 3);
        expect(changes).to.have.deep.property('1.0', 'rmdir');
        expect(changes).to.have.deep.property('1.1', 'a/b/c');
        expect(changes).to.have.deep.property('2.length', 3);
        expect(changes).to.have.deep.property('2.0', 'rmdir');
        expect(changes).to.have.deep.property('2.1', 'a/b');
        expect(changes).to.have.deep.property('3.length', 3);
        expect(changes).to.have.deep.property('3.0', 'rmdir');
        expect(changes).to.have.deep.property('3.1', 'a');
      });
    });
  });

  describe('', function() {

  });

  describe('match', function() {
    let tree;

    beforeEach(function() {
      tree = new FSTree.fromEntries([
        directory('a/'),
        directory('a/b/'),
        directory('a/b/c/'),
        directory('a/b/c/d/'),
        file('a/b/c/d/foo.js'),
        directory('a/b/q/'),
        directory('a/b/q/r/'),
        file('a/b/q/r/bar.js'),
      ]);
    })

    it('ignores nothing, if all match', function() {
      let matched = tree.match({ include: ['**/*.js'] });

      expect(matched).to.have.property('length', 8);
      expect(matched.map(function(entry) { return entry.relativePath; })).to.eql([
        'a',
        'a/b',
        'a/b/c',
        'a/b/c/d',
        'a/b/c/d/foo.js',
        'a/b/q',
        'a/b/q/r',
        'a/b/q/r/bar.js',
      ]);
    });

    it('ignores those that do not match, if all match', function() {
      let matched = tree.match({ include: ['a/b/c/**/*'] });

      expect(matched).to.have.property('length', 5);
      expect(matched.map((entry) => entry.relativePath)).to.eql([
        'a',
        'a/b',
        'a/b/c',
        'a/b/c/d',
        'a/b/c/d/foo.js',
      ]);
    })
  });
});<|MERGE_RESOLUTION|>--- conflicted
+++ resolved
@@ -1997,13 +1997,9 @@
           newTree.writeFileSync('ohai.txt', 'yes hello again');
 
           let treeChanges = tree.changes();
-<<<<<<< HEAD
           console.log(treeChanges)
           console.log("------")
 
-=======
-          debugger;
->>>>>>> 0d652fd4
           let newTreeChanges = newTree.changes();
           console.log(newTreeChanges)
           console.log("------")
@@ -2541,10 +2537,7 @@
 
       it('include filters with parent dir', function() {
         tree.include = ['**/one.css'];
-<<<<<<< HEAD
-=======
-        debugger;
->>>>>>> 0d652fd4
+
         let changes = makeComparable(tree.changes());
 
         let expectedChanges = getExpectedChanges([
@@ -2564,6 +2557,7 @@
         out.symlinkSyncFromEntry(tree, `a`, 'd')
         out.include = ['**/*.css'];
         let patches= out.changes();
+        console.log(patches);
 
         let changes = makeComparable(patches);
         let expectedChanges = getExpectedChanges([
@@ -2575,13 +2569,9 @@
         expect(changes).to.have.deep.equal(expectedChanges);
       });
 
-<<<<<<< HEAD
-
-      it.only('include filters with nested symlinked dir', function() {
-
-=======
+
       it('include filters with nested symlinked dir', function() {
->>>>>>> 0d652fd4
+
         fs.mkdirSync(`${ROOT}/c`);
         fs.mkdirSync(`${ROOT}/e`);
 
@@ -2600,71 +2590,53 @@
         debugger;
         let patches= out2.changes();
 
-<<<<<<< HEAD
         console.log(patches);
 
-       // let changes = makeComparable(patches);
-       //  let expectedChanges = getExpectedChanges([
-       //    ['mkdir', 'd'],
-       //    ['mkdir', 'd/bar'],
-       //    ['create', 'd/bar/two.css'],
-       //    ['mkdir', 'd/foo'],
-       //    ['create', 'd/foo/one.css']], tree.root);
-       //
-       // expect(changes).to.have.deep.equal(expectedChanges);
-      });
-
-
-
-      // it.only('include filters with nested symlinked dir and cwd', function() {
-      //
-      //   fs.mkdirSync(`${ROOT}/c`);
-      //   fs.mkdirSync(`${ROOT}/e`);
-      //
-      //   let out1 = new FSTree({
-      //     root: `${ROOT}/c`,
-      //   });
-      //
-      //   out1.symlinkSyncFromEntry(tree, `a`, 'f')
-      //
-      //   let out2 = new FSTree({
-      //     root: `${ROOT}/e`,
-      //   });
-      //
-      //   out2.symlinkSyncFromEntry(out1, `f`, 'd')
-      //
-      //   out2.include = ['**/**.css'];
-      //   debugger;
-      //   let patches= out2.changes();
-      //
-      //   console.log(patches);
-      //
-      //   //  let changes = makeComparable(patches);
-      //   //   let expectedChanges = getExpectedChanges([
-      //   //     ['mkdir', 'd'],
-      //   //     ['mkdir', 'd/bar'],
-      //   //     ['create', 'd/bar/two.css'],
-      //   //     ['mkdir', 'd/foo'],
-      //   //     ['create', 'd/foo/one.css']], tree.root);
-      //   //
-      //   //  expect(changes).to.have.deep.equal(expectedChanges);
-      // });
-
-
-
-=======
-        let changes = makeComparable(patches);
+       let changes = makeComparable(patches);
         let expectedChanges = getExpectedChanges([
           ['mkdir', 'd'],
           ['mkdir', 'd/bar'],
           ['create', 'd/bar/two.css'],
           ['mkdir', 'd/foo'],
           ['create', 'd/foo/one.css']], tree.root);
-        debugger;
+
+       expect(changes).to.have.deep.equal(expectedChanges);
+      });
+
+
+      it('include filters with nested symlinked dir and cwd', function() {
+
+        let tree3 = new FSTree({
+          root: `${ROOT}`,
+          cwd: 'b',
+        });
+
+        tree3.symlinkSyncFromEntry(tree, `a`, 'b');
+
+        let tree2 = new FSTree({
+          root: `${ROOT}`,
+        });
+
+        tree2.symlinkSyncFromEntry(tree3, `b`, 'b');
+
+        let tree1 = new FSTree({
+          root: `${ROOT}`,
+          cwd: 'c/b/a'
+        });
+
+        tree1.symlinkSyncFromEntry(tree2, `b`, '/');
+
+        tree1.include = ['four.txt']
+
+        let patches = tree1.changes();
+        let expectedChanges = getExpectedChanges([
+          ['create', 'four.txt']], tree.root);
+
         expect(changes).to.have.deep.equal(expectedChanges);
-      });
-
->>>>>>> 0d652fd4
+
+
+      });
+
       it('include filters with multiple symlinked dir', function() {
         fs.mkdirSync(`${ROOT}/c`);
         fs.mkdirSync(`${ROOT}/e`);
@@ -2686,10 +2658,7 @@
           ['create', 'f/bar/two.css'],
           ['mkdir', 'f/foo'],
           ['create', 'f/foo/one.css']], tree.root);
-<<<<<<< HEAD
-
-=======
->>>>>>> 0d652fd4
+
         expect(changes).to.have.deep.equal(expectedChanges);
       });
 
