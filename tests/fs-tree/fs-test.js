'use strict';

const fs = require('fs-extra');
const path = require('path');
const expect = require('chai').expect;
const walkSync = require('walk-sync');
const FSTree = require('../../lib/index');
const Entry = require('../../lib/entry');
const md5hex = require('md5hex');
const fixturify = require('fixturify');
const rimraf = require('rimraf');
const oneLine = require('common-tags').oneLine;

const util = require('./util');
const file = util.file;
const directory = util.directory;

const isDirectory = Entry.isDirectory;

require('chai').config.truncateThreshold = 0;

let fsTree;

describe('FSTree fs abstraction', function() {
  let ROOT = path.resolve('tmp/fs-test-root/');

  const originalNow = Date.now;

  beforeEach(function() {
    Date.now = (() => 0);
  });

  afterEach(function() {
    Date.now = originalNow;
  });


  describe('fs', function() {
    let tree;

    beforeEach(function() {
      rimraf.sync(ROOT);
      fs.mkdirpSync(ROOT);

      fixturify.writeSync(ROOT, {
        'hello.txt': "Hello, World!\n",
        'my-directory': {},
      });

      tree = new FSTree({
        entries: walkSync.entries(ROOT),
        root: ROOT,
      });
    });

    afterEach(function() {
      fs.removeSync(ROOT);
    });

    describe('with parents', function() {
      let childTree;

      beforeEach(function() {
        childTree = FSTree.fromParent(tree);
      });

      it('shares entries', function() {
        expect(childTree.entries).to.equal(tree.entries);
      });

      it('shares changes', function() {
        expect(childTree._changes).to.equal(tree._changes);
      });

      it('shares _state', function() {
        expect(tree._state).to.eql('started');
        expect(childTree._state).to.eql('started');
        tree.stop();

        expect(tree._state).to.eql('stopped');
        expect(childTree._state).to.eql('stopped');

        childTree.start();

        expect(tree._state).to.eql('started');
        expect(childTree._state).to.eql('started');
      });

      it('shares _hasEntries and can populate from parent', function() {
        let lazyTree = new FSTree({
          entries: null,
          root: ROOT,
        });
        let childTree = new FSTree({
          parent: lazyTree,
        });

        expect(lazyTree._hasEntries).to.eql(false);
        expect(childTree._hasEntries).to.eql(false);

        lazyTree._ensureEntriesPopulated();

        expect(lazyTree._hasEntries).to.eql(true);
        expect(childTree._hasEntries).to.eql(true);
        expect(childTree.entries).to.equal(lazyTree.entries);
      });

      it('shares _hasEntries and can populate from child', function() {
        let lazyTree = new FSTree({
          entries: null,
          root: ROOT,
        });
        let childTree = FSTree.fromParent(lazyTree);

        expect(lazyTree._hasEntries).to.eql(false);
        expect(childTree._hasEntries).to.eql(false);

        childTree._ensureEntriesPopulated();

        expect(lazyTree._hasEntries).to.eql(true);
        expect(childTree._hasEntries).to.eql(true);
        expect(childTree.entries).to.equal(lazyTree.entries);
      });

      describe('with grandparents', function() {
        let grandchildTree;

        beforeEach(function() {
          grandchildTree = FSTree.fromParent(childTree);
        });

        it('shares cwd and can populate from grandparent', function() {
          let lazyTree = new FSTree({
            root: ROOT,
            cwd: '',
          });
          let childTree = new FSTree({
            parent: lazyTree,
          });
          let grandchildTree = new FSTree({
            parent: childTree,
          });

          expect(grandchildTree.cwd).to.eql(lazyTree.cwd);
          expect(childTree.cwd).to.eql(lazyTree.cwd);
        });

        it('shares files and can populate from grandparent', function() {
          let lazyTree = new FSTree({
            root: ROOT,
            files: ['hello.txt'],
          });
          let childTree = new FSTree({
            parent: lazyTree,
          });
          let grandchildTree = new FSTree({
            parent: childTree,
          });

          expect(grandchildTree.files).to.eql(lazyTree.files);
          expect(childTree.files).to.eql(lazyTree.files);
        });

        it('shares include and exclude and can populate from grandparent', function() {
          let lazyTree = new FSTree({
            root: ROOT,
            include: ['include.txt'],
            exclude: ['**.*.txt'],
          });
          let childTree = new FSTree({
            parent: lazyTree,
          });
          let grandchildTree = new FSTree({
            parent: childTree,
          });

          expect(grandchildTree.include).to.eql(lazyTree.include);
          expect(childTree.include).to.eql(lazyTree.include);
          expect(grandchildTree.exclude).to.eql(lazyTree.exclude);
          expect(childTree.exclude).to.eql(lazyTree.exclude);
        });
      });
    });

    describe('.srcTree', function() {
      it('defaults to false', function() {
        expect(new FSTree({
          root: ROOT
        })).to.have.property('srcTree', false);
      });

      it('can be specified as an option', function() {
        expect(new FSTree({
          srcTree: true,
          root: ROOT,
        })).to.have.property('srcTree', true);
      });

      it('is false for chdir projections', function() {
        let tree = new FSTree({
          root: ROOT,
          srcTree: true,
        });
        tree._ensureEntriesPopulated();
        expect(tree.srcTree).to.equal(true);
        expect(tree.chdir('my-directory').srcTree).to.equal(false);
        // projection does not affect parent
        expect(tree.srcTree).to.equal(true);
      });

      it('is false for filtered projections', function() {
        let tree = new FSTree({
          root: ROOT,
          srcTree: true,
        });
        expect(tree.srcTree).to.equal(true);
        expect(tree.filtered({ include: ['**/*'] }).srcTree).to.equal(false);
        // projection does not affect parent
        expect(tree.srcTree).to.equal(true);
      });
    });

    describe('.reread', function() {
      it('resets entries for source trees', function() {
        let tree = new FSTree({
          root: `${ROOT}/my-directory`,
          srcTree: true,
        });

        expect(tree.walkPaths()).to.eql([]);

        fixturify.writeSync(`${ROOT}/my-directory`, {
          a: {
            b: 'hello',
          },
          a2: 'guten tag'
        });

        tree.reread();

        expect(tree.walkPaths()).to.eql([
          'a/',
          'a/b',
          'a2'
        ]);
      });



      it('does not reset entries for non-source trees', function() {
        let tree = new FSTree({
          root: `${ROOT}/my-directory`,
          srcTree: false,
        });

        expect(tree.walkPaths()).to.eql([]);

        fixturify.writeSync(`${ROOT}/my-directory`, {
          a: {
            b: 'hello',
          },
          a2: 'guten tag'
        });

        tree.reread();

        expect(tree.walkPaths()).to.eql([]);
      });

      it('can change roots for source trees', function() {
        fixturify.writeSync(`${ROOT}/my-directory`, {
          a: {
            b: 'hello',
          },
          a2: 'guten tag'
        });

        let tree = new FSTree({
          root: `${ROOT}/my-directory`,
          srcTree: true,
        });

        expect(tree.walkPaths()).to.eql([
          'a/',
          'a/b',
          'a2'
        ]);

        tree.reread(`${ROOT}/my-directory/a`);

        expect(tree.walkPaths()).to.eql([
          'b',
        ]);

        expect(tree.root).to.eql(`${ROOT}/my-directory/a/`);
      });


      it('can change roots for source trees without providing absolute path', function() {
        fixturify.writeSync(`${ROOT}/my-directory/`, {
          a: {
            b: 'hello',
          },
          a2: 'guten tag'
        });

        let tree = new FSTree({
          root: `${ROOT}`,
          srcTree: true,
        });

        expect(tree.walkPaths()).to.eql([
          'hello.txt',
          'my-directory/',
          'my-directory/a/',
          'my-directory/a/b',
          'my-directory/a2'
        ]);
        //when the absolute path is not passed to reread, it should convert the path to absolute path
        tree.reread(`tmp/fs-test-root/my-directory/a`);
        expect(tree.walkPaths()).to.eql([
          'b',
        ]);
      });
<<<<<<< HEAD
=======



      it('throws if called with a new root for a non-source tree', function() {
        fixturify.writeSync(`${ROOT}/my-directory`, {
          a: {
            b: 'hello',
          },
          a2: 'guten tag'
        });

        let tree = new FSTree({
          root: `${ROOT}/my-directory`,
          srcTree: false,
        });

        expect(tree.walkPaths()).to.eql([
          'a/',
          'a/b',
          'a2'
        ]);

        expect(function() {
          tree.reread(`${ROOT}/my-directory/a`);
        }).to.throw(oneLine`
          Cannot change root from '${ROOT}/my-directory/' to
          '${ROOT}/my-directory/a' of a non-source tree.
        `);
      });
>>>>>>> 870df768
    });

    describe('.findByRelativePath', function () {
      it('missing file', function () {
        expect(tree.findByRelativePath('missing/file')).to.eql({
          entry: null,
          index: -1
        });
      });

      it('file', function () {
        let result = tree.findByRelativePath('hello.txt');
        let entry = result.entry;
        let index = result.index;

        expect(index).to.gt(-1);
        expect(entry).to.have.property('relativePath', 'hello.txt');
        expect(entry).to.have.property('mode');
        expect(entry).to.have.property('size');
        expect(entry).to.have.property('mtime');
      });

      it('missing directory', function () {
        expect(tree.findByRelativePath('missing/directory')).to.eql({
          index: -1,
          entry: null
        });
      });

      it('directory with trailing slash', function () {
        let result = tree.findByRelativePath('my-directory/');
        let entry = result.entry;
        let index = result.index;

        expect(index).to.gt(-1);
        expect(entry).to.have.property('relativePath', 'my-directory/');
        expect(entry).to.have.property('mode');
        expect(entry).to.have.property('size');
        expect(entry).to.have.property('mtime');
      });

      it('directory without trailing slash', function () {
        let result = tree.findByRelativePath('my-directory');
        let entry = result.entry;
        let index = result.index;

        expect(index).to.gt(-1);
        // we can findByRelativePath without the trailing /, but we get back the
        // same entry we put in, from walk-sync this will have a trailing /
        expect(entry).to.have.property('relativePath', 'my-directory/');
        expect(entry).to.have.property('mode');
        expect(entry).to.have.property('size');
        expect(entry).to.have.property('mtime');
      });

      it('normalizes paths', function() {
        expect(tree.findByRelativePath('my-directory/').index).to.be.gt(-1);
        expect(tree.findByRelativePath('my-directory/.').index).to.be.gt(-1);
        expect(tree.findByRelativePath('my-directory/foo/..').index).to.be.gt(-1);
      });
    });

    it('ensures trailing slash for root', function() {
      expect(function() {
        new FSTree({ root: null })
      }).to.throw(`Root must be an absolute path, tree.root: 'null'`);

      expect(function() {
        new FSTree({ root: '' })
      }).to.throw(`Root must be an absolute path, tree.root: ''`);

      expect(function() {
        new FSTree({ root: 'foo' })
      }).to.throw(`Root must be an absolute path, tree.root: 'foo'`);

      expect(new FSTree({ root: '/foo' }).root).to.eql('/foo/');
      expect(new FSTree({ root: '/foo/' }).root).to.eql('/foo/');
      expect(new FSTree({ root: '/foo//' }).root).to.eql('/foo/');
    });

    /*
     * let a = new Plugin();
     *
     * a.in = parent; // frozen if not active
     * a.out = new FSTree();
     *
     * a.out.start();
     * a.build().finally(function() {
     *   a.out.stop();
     * });
     *
     * build() {
     *   let in = this.input; // frozen reference
     *   let out = this.output; // writable reference
     *
     *   in.changes().forEach(function(patch) {
     *     let relativePath = patch[0];
     *
     *     out.writeFileSync(relativePath, transform(in.readFileSync(relativePath));
     *   });
     * }
     */
    describe('.readFileSync', function() {
      describe('start/stop', function() {
        it('does not error when stopped', function() {
          tree.stop();
          expect(tree.readFileSync('hello.txt', 'UTF8')).to.eql('Hello, World!\n');
        });
      });

      it('reads existing file', function() {
        expect(tree.readFileSync('hello.txt', 'UTF8')).to.eql('Hello, World!\n');
      });

      it('throws for missing file', function() {
    // TODO: make sure as close as possible to real ENOENT error
        expect(function() {
          tree.readFileSync('missing.txt', 'UTF8');
        }, /ENOENT.*missing\.txt/);
      });
    });

    describe('.writeFileSync', function() {
      describe('start/stop', function() {
        afterEach(function() {
          tree.start();
        });

        it('does error when stopped', function() {
          tree.stop();
          expect(function() {
            tree.writeFileSync('hello.txt', 'OMG');
            expect(fs.readFileSync(tree.root + 'hello.txt', 'UTF8')).to.eql('Hello, World!\n');
    // did not write to file
          }).to.throw(/NOPE/);
        });
      });

      it('adds new file', function() {
        expect(tree.changes()).to.eql([]);

        expect(tree.writeFileSync('new-file.txt', 'new file'));

        let changes = tree.changes();

        expect(changes).to.have.deep.property('0.0', 'create');
        expect(changes).to.have.deep.property('0.1', 'new-file.txt');
        expect(changes).to.have.deep.property('0.2.relativePath', 'new-file.txt');
        expect(changes).to.have.deep.property('0.2.checksum', md5hex('new file'));
        expect(changes).to.have.deep.property('0.2.mode', 0);
        expect(changes).to.have.deep.property('0.2.mtime');
        expect(changes).to.have.property('length', 1);

        expect(tree.readFileSync('new-file.txt', 'UTF8')).to.eql('new file');

        expect(tree.entries.map(e => e.relativePath)).to.eql([
          'hello.txt',
          'my-directory/',
          'new-file.txt',
        ]);
      });

      describe('idempotent', function() {
        it('is idempotent files added this session', function() {
          let old = fs.statSync(tree.root + 'hello.txt');
          let oldContent = fs.readFileSync(tree.root + 'hello.txt');

          tree.writeFileSync('hello.txt', oldContent);

          let current = fs.statSync(tree.root + 'hello.txt');

          expect(old.mtime.getTime()).to.eql(current.mtime.getTime());
          expect(old).to.have.property('mode', current.mode);
          expect(old).to.have.property('size', current.size);
          expect(tree.changes()).to.eql([]);

          expect(tree.entries.map(e => e.relativePath)).to.eql([
            'hello.txt',
            'my-directory/',
          ]);
        });

        it('is idempotent across session', function() {
          tree.writeFileSync('new-file.txt', 'new file');
          let changes = tree.changes();

          expect(changes).to.have.deep.property('0.0', 'create');
          expect(changes).to.have.deep.property('0.1', 'new-file.txt');
          expect(changes).to.have.deep.property('0.2.relativePath', 'new-file.txt');
          expect(changes).to.have.deep.property('0.2.checksum', md5hex('new file'));
          expect(changes).to.have.deep.property('0.2.mode', 0);
          expect(changes).to.have.deep.property('0.2.mtime');


          expect(tree.entries.map(e => e.relativePath)).to.eql([
            'hello.txt',
            'my-directory/',
            'new-file.txt',
          ]);

          let oldmtime = changes[0][2].mtime;
          expect(changes).to.have.property('length', 1);

          let old = fs.statSync(tree.root + 'new-file.txt');

          tree.writeFileSync('new-file.txt', 'new file');

          let current = fs.statSync(tree.root + 'new-file.txt');

          expect(old.mtime.getTime()).to.eql(current.mtime.getTime());
          expect(old).to.have.property('mode', current.mode);
          expect(old).to.have.property('size', current.size);

          changes = tree.changes();
          expect(changes).to.have.deep.property('0.0', 'create');
          expect(changes).to.have.deep.property('0.1', 'new-file.txt');
          expect(changes).to.have.deep.property('0.2.relativePath', 'new-file.txt');
          expect(changes).to.have.deep.property('0.2.checksum', md5hex('new file'));
          expect(changes).to.have.deep.property('0.2.mode', 0);
          expect(changes).to.have.deep.property('0.2.mtime', oldmtime);
          expect(changes).to.have.property('length', 1);

          expect(tree.entries.map(e => e.relativePath)).to.eql([
            'hello.txt',
            'my-directory/',
            'new-file.txt',
          ]);

          tree.stop();
          tree.start();
          expect(tree.changes()).to.eql([]);
        });
      });

      describe('update', function() {
        it('tracks and correctly updates a file -> file', function() {
          tree.writeFileSync('new-file.txt', 'new file');
          let old = fs.statSync(tree.root + 'new-file.txt');
          tree.stop();
          tree.start();

          tree.writeFileSync('new-file.txt', 'new different content');

          let current = fs.statSync(tree.root + 'new-file.txt');

          expect(old).to.have.property('mtime');
          expect(old).to.have.property('mode', current.mode);
          expect(old).to.have.property('size', 8);

          let changes = tree.changes();

          expect(changes).to.have.deep.property('0.0', 'change');
          expect(changes).to.have.deep.property('0.1', 'new-file.txt');
          expect(changes).to.have.deep.property('0.2.relativePath', 'new-file.txt');
          expect(changes).to.have.deep.property('0.2.checksum', md5hex('new different content'));
          expect(changes).to.have.deep.property('0.2.mode', 0);
          expect(changes).to.have.deep.property('0.2.mtime');
          expect(changes).to.have.property('length', 1);

          expect(tree.entries.map(e => e.relativePath)).to.eql([
            'hello.txt',
            'my-directory/',
            'new-file.txt',
          ]);
        });
      });
    });

    describe('.symlinkSync', function() {
      it('symlinks files', function() {
        expect(tree.changes()).to.eql([]);

        expect(tree.symlinkSync(`${tree.root}hello.txt`, 'my-link'));

        let changes = tree.changes();

        expect(changes).to.have.deep.property('0.0', 'create');
        expect(changes).to.have.deep.property('0.1', 'my-link');
        expect(changes).to.have.deep.property('0.2.relativePath', 'my-link');
        expect(changes).to.have.deep.property('0.2.mode', 0);
        expect(changes).to.have.deep.property('0.2.mtime');
        expect(changes).to.have.property('length', 1);

        expect(tree.readFileSync('my-link', 'UTF8')).to.eql('Hello, World!\n');

        expect(tree.entries.map(e => e.relativePath)).to.eql([
          'hello.txt',
          'my-directory/',
          'my-link',
        ]);
      });

      describe('idempotent', function() {
        it('is idempotent files added this session', function() {
          fs.symlinkSync(`${tree.root}hello.txt`, `${tree.root}hi`);
          let stat = fs.statSync(`${tree.root}hi`);
          let entry = new Entry('hi', stat.size, stat.mtime, stat.mode, `${tree.root}hello.txt`);
          tree.addEntries([entry]);

          let old = fs.statSync(tree.root + 'hi');
          tree.symlinkSync(`${tree.root}hello.txt`, 'hi');

          let current = fs.statSync(tree.root + 'hi');

          expect(old.mtime.getTime()).to.eql(current.mtime.getTime());
          expect(old).to.have.property('mode', current.mode);
          expect(old).to.have.property('size', current.size);
          expect(tree.changes()).to.eql([]);

          expect(tree.entries.map(e => e.relativePath)).to.eql([
            'hello.txt',
            'hi',
            'my-directory/',
          ]);
        });

        it('is idempotent across session', function() {
          tree.symlinkSync(`${tree.root}hello.txt`, 'hejsan');
          let changes = tree.changes();

          expect(changes).to.have.deep.property('0.0', 'create');
          expect(changes).to.have.deep.property('0.1', 'hejsan');
          expect(changes).to.have.deep.property('0.2.relativePath', 'hejsan');
          expect(changes).to.have.deep.property('0.2.mode', 0);
          expect(changes).to.have.deep.property('0.2.mtime');

          expect(tree.entries.map(e => e.relativePath)).to.eql([
            'hejsan',
            'hello.txt',
            'my-directory/',
          ]);

          let oldmtime = changes[0][2].mtime;
          expect(changes).to.have.property('length', 1);

          let old = fs.statSync(tree.root + 'hejsan');

          tree.symlinkSync(`${tree.root}hello.txt`, 'hejsan');

          let current = fs.statSync(tree.root + 'hejsan');

          expect(old.mtime.getTime()).to.eql(current.mtime.getTime());
          expect(old).to.have.property('mode', current.mode);
          expect(old).to.have.property('size', current.size);

          changes = tree.changes();
          expect(changes).to.have.deep.property('0.0', 'create');
          expect(changes).to.have.deep.property('0.1', 'hejsan');
          expect(changes).to.have.deep.property('0.2.relativePath', 'hejsan');
          expect(changes).to.have.deep.property('0.2.mode', 0);
          expect(changes).to.have.deep.property('0.2.mtime', oldmtime);
          expect(changes).to.have.property('length', 1);

          expect(tree.entries.map(e => e.relativePath)).to.eql([
            'hejsan',
            'hello.txt',
            'my-directory/',
          ]);

          tree.stop();
          tree.start();
          expect(tree.changes()).to.eql([]);
        });
      });

      describe('update', function() {
        it('tracks and correctly updates a file -> file', function() {
          tree.symlinkSync(`${tree.root}hello.txt`, 'hi');
          let old = fs.statSync(`${tree.root}hi`);

          tree.stop();
          tree.start();

          tree.writeFileSync('hi', 'new different content');

          let current = fs.statSync(`${tree.root}hi`);

          expect(old).to.have.property('mtime');
          expect(old).to.have.property('mode', current.mode);
          expect(old).to.have.property('size', 14);

          let changes = tree.changes();

          expect(changes).to.have.deep.property('0.0', 'change');
          expect(changes).to.have.deep.property('0.1', 'hi');
          expect(changes).to.have.deep.property('0.2.relativePath', 'hi');
          expect(changes).to.have.deep.property('0.2.mode', 0);
          expect(changes).to.have.deep.property('0.2.mtime');
          expect(changes).to.have.property('length', 1);

          expect(tree.entries.map(e => e.relativePath)).to.eql([
            'hello.txt',
            'hi',
            'my-directory/',
          ]);
        });
      })
    });

    describe('.unlinkSync', function() {
      it('removes files', function() {
        tree.unlinkSync('hello.txt');

        let changes = tree.changes();

        expect(changes).to.have.deep.property('0.0', 'unlink');
        expect(changes).to.have.deep.property('0.1', 'hello.txt');
        expect(changes).to.have.deep.property('0.2.relativePath', 'hello.txt');
        expect(changes).to.have.deep.property('0.2.mode');
        expect(changes).to.have.deep.property('0.2.mtime');
        expect(changes).to.have.property('length', 1);

        expect(tree.entries.map(e => e.relativePath)).to.eql([
          'my-directory/',
        ]);
      });

      it('removes symlinked directories', function() {
        tree.symlinkSync(`${tree.root}my-directory`, 'linked-dir');

        // this test is uninterested in the symlink changes
        tree.stop();
        tree.start();

        tree.unlinkSync('linked-dir');

        let changes = tree.changes();

        expect(changes).to.have.deep.property('0.0', 'unlink');
        expect(changes).to.have.deep.property('0.1', 'linked-dir');
        expect(changes).to.have.deep.property('0.2.relativePath', 'linked-dir');
        expect(changes).to.have.deep.property('0.2.mode');
        expect(changes).to.have.deep.property('0.2.mtime');
        expect(changes).to.have.property('length', 1);

        expect(tree.entries.map(e => e.relativePath)).to.eql([
          'hello.txt',
          'my-directory/',
        ]);
      });

      describe('start/stop', function() {
        it('does error when stopped', function() {
          tree.stop();
          expect(function() {
            tree.unlinkSync('hello.txt');
          }).to.throw(/NOPE/);
          expect(function() {
            tree.unlinkSync('hello.txt');
          }).to.throw(/unlink/);
        });
      });
    });

    describe('.rmdirSync', function() {
      it('removes directories', function() {
        tree.rmdirSync('my-directory');

        let changes = tree.changes();

        expect(changes).to.have.deep.property('0.0', 'rmdir');
        expect(changes).to.have.deep.property('0.1', 'my-directory');
        expect(changes).to.have.deep.property('0.2.relativePath', 'my-directory/');
        expect(changes).to.have.deep.property('0.2.mode');
        expect(changes).to.have.deep.property('0.2.mtime');
        expect(changes).to.have.property('length', 1);

        expect(tree.entries.map(e => e.relativePath)).to.eql([
          'hello.txt',
        ]);
      });

      describe('start/stop', function() {
        it('does error when stopped', function() {
          tree.stop();
          expect(function() {
            tree.rmdirSync('hello.txt');
          }).to.throw(/NOPE/);
          expect(function() {
            tree.rmdirSync('hello.txt');
          }).to.throw(/rmdir/);
        });
      });
    });

    describe('.mkdirSync', function() {
      it('-> directory (create)', function() {
        expect(tree.changes()).to.eql([]);

        expect(tree.mkdirSync('new-directory')).to.eql(undefined);

        let changes = tree.changes();
        let operation = changes[0][0];
        let relativePath = changes[0][1];
        let entry = changes[0][2];

        expect(operation).to.eql('mkdir');
        expect(relativePath).to.eql('new-directory');
        expect(entry).to.have.property('relativePath', 'new-directory');
        expect(entry).to.have.property('checksum', null);
        expect(entry).to.have.property('mode');
        expect(isDirectory(entry)).to.eql(true);
        expect(entry).to.have.property('mtime');
        expect(tree.changes()).to.have.property('length', 1);

        expect(tree.statSync('new-directory/').relativePath).to.eql('new-directory');
        expect(tree.statSync('new-directory').relativePath).to.eql('new-directory');

        expect(tree.entries.map(e => e.relativePath)).to.deep.equal([
          'hello.txt',
          'my-directory/',
          'new-directory',
        ]);
      });

      it('directory/ -> directory/ (idempotence)', function testDir2Dir() {
        let old = fs.statSync(`${tree.root}/my-directory`);

        tree.mkdirSync('my-directory/');

        let current = fs.statSync(`${tree.root}/my-directory`);

        expect(old.mtime.getTime()).to.eql(current.mtime.getTime());
        expect(old).to.have.property('mode', current.mode);
        expect(old).to.have.property('size', current.size);
        expect(tree.changes()).to.eql([]);

        expect(tree.entries.map(e => e.relativePath)).to.deep.equal([
          'hello.txt',
          'my-directory/',
        ]);
      });

      it('directory/ -> directory (idempotence, path normalization)', function () {
        let old = fs.statSync(`${tree.root}/my-directory`);

        tree.mkdirSync('my-directory');

        let current = fs.statSync(`${tree.root}/my-directory`);

        expect(old.mtime.getTime()).to.eql(current.mtime.getTime());
        expect(old).to.have.property('mode', current.mode);
        expect(old).to.have.property('size', current.size);
        expect(tree.changes()).to.eql([]);

        expect(tree.entries.map(e => e.relativePath)).to.deep.equal([
          'hello.txt',
          'my-directory/',
        ]);
      });

      // describe('file -> directory (error)');

      describe('start/stop', function() {
        it('does error when stopped', function() {
          tree.stop();
          expect(function() {
            tree.mkdirSync('hello.txt');
          }).to.throw(/NOPE/);
          expect(function() {
            tree.mkdirSync('hello.txt');
          }).to.throw(/mkdir/);
        });
      });
    });


    describe('.mkdirpSync', function() {
      it('-> directory (create)', function() {
        expect(tree.changes()).to.eql([]);
        expect(tree.mkdirpSync('new-directory/a/b/c/')).to.eql(undefined);

        let changes = tree.changes();

        expect(changes.map(e => e[0])).to.deep.equal(['mkdir','mkdir','mkdir','mkdir' ]);
        expect(changes.map(e => e[1])).to.deep.equal(['new-directory','new-directory/a','new-directory/a/b','new-directory/a/b/c' ]);
        expect(changes.map(e => e[2].relativePath)).to.deep.equal(['new-directory','new-directory/a','new-directory/a/b','new-directory/a/b/c' ]);

        let operation = changes[3][0];
        let relativePath = changes[3][1];
        let entry = changes[3][2];

        expect(operation).to.eql('mkdir');
        expect(relativePath).to.eql('new-directory/a/b/c');
        expect(entry).to.have.property('relativePath', 'new-directory/a/b/c');
        expect(entry).to.have.property('mode');
        expect(isDirectory(entry)).to.eql(true);
        expect(entry).to.have.property('mtime');
        expect(tree.changes()).to.have.property('length', 4);
        expect(tree.statSync('new-directory').relativePath).to.eql('new-directory');
        expect(tree.entries.map(e => e.relativePath)).to.deep.equal([
          'hello.txt',
          'my-directory/',
          'new-directory',
          'new-directory/a',
          'new-directory/a/b',
          'new-directory/a/b/c'
         ]);
      });

      it('directory/ -> directory/ (idempotence)', function testDir2Dir() {
        let old = fs.statSync(`${tree.root}/my-directory`);
        tree.mkdirpSync('my-directory/');

        let current = fs.statSync(`${tree.root}/my-directory`);

        expect(old.mtime.getTime()).to.eql(current.mtime.getTime());
        expect(old).to.have.property('mode', current.mode);
        expect(old).to.have.property('size', current.size);
        expect(tree.changes()).to.eql([]);

        expect(tree.entries.map(e => e.relativePath)).to.deep.equal([
          'hello.txt',
          'my-directory/',
        ]);
      });

      it('directory/ -> directory (idempotence, path normalization)', function () {
        let old = fs.statSync(`${tree.root}/my-directory`);

        tree.mkdirpSync('my-directory');

        let current = fs.statSync(`${tree.root}/my-directory`);

        expect(old.mtime.getTime()).to.eql(current.mtime.getTime());
        expect(old).to.have.property('mode', current.mode);
        expect(old).to.have.property('size', current.size);
        expect(tree.changes()).to.eql([]);

        expect(tree.entries.map(e => e.relativePath)).to.deep.equal([
          'hello.txt',
          'my-directory/',
        ]);
      });


      describe('start/stop', function() {
        it('does error when stopped', function() {
          tree.stop();
          expect(function() {
            tree.mkdirpSync('hello.txt');
          }).to.throw(/NOPE/);
          expect(function() {
            tree.mkdirpSync('hello.txt');
          }).to.throw(/mkdirp/);
        });
      });
    });

    describe('.resolvePath', function() {
      it('resolves the empty string', function() {
        expect(tree.resolvePath('')).to.eql(ROOT);
      });

      it('resolves .', function() {
        expect(tree.resolvePath('')).to.eql(ROOT);
      });

      it('resolves paths that exist', function() {
        expect(tree.resolvePath('my-directory')).to.eql(`${ROOT}/my-directory`);
      });

      it('resolves paths that do not exist', function() {
        expect(tree.resolvePath('narnia')).to.eql(`${ROOT}/narnia`);
      });

      it('resolves paths with ..', function() {
        expect(tree.resolvePath('my-directory/uwot/../..')).to.eql(ROOT);
      });

      it('throws for paths that escape root', function() {
        expect(function() {
          tree.resolvePath('..')
        }).to.throw(`Invalid path: '..' not within root '${ROOT}/'`);
      });

      it('throws for paths within a chdir that escape root', function() {
        let myDir = tree.chdir('my-directory');

        expect(myDir.resolvePath('..')).to.eql(ROOT);

        expect(function() {
          myDir.resolvePath('../../');
        }).to.throw(`Invalid path: '../../' not within dir 'my-directory/' of root '${ROOT}/'`);
      });
    });

    describe.skip('.statSync', function() {
      it('returns a stat object for normalized paths that exists', function() {
        expect('this thing is tested').to.equal(true);
      });

      it('throws for nonexistent paths', function() {
        expect('this thing is tested').to.equal(true);
      });
    });

    describe('.existsSync', function() {
      it('returns true for paths that resolve to the root dir', function() {
        expect(tree.existsSync('')).to.eql(true);
        expect(tree.existsSync('.')).to.eql(true);
        expect(tree.existsSync('my-directory/..')).to.eql(true);
      });

      it('returns true if the normalized path exists', function() {
        expect(tree.existsSync('hello.txt')).to.eql(true);
        expect(tree.existsSync('my-directory')).to.eql(true);
        expect(tree.existsSync('./my-directory/foo/..////')).to.eql(true);
      });

      it('returns false if the path does not exist', function() {
        expect(tree.existsSync('pretty-sure-this-isnt-real')).to.eql(false);
        expect(tree.existsSync('my-directory/still-not-real')).to.eql(false);
      });

      // We care about this for now while we're still writing symlinks.  When we
      // actually take advantage of our change tracking, we may not need this,
      // except possibly for the initial state (eg where app is a symlink or
      // perhaps more realistically something within node_modules)
      it('follows symlinks', function() {
        fs.symlinkSync(`${ROOT}/this-dir-isnt-real`, `${ROOT}/broken-symlink`);
        fs.symlinkSync(`${ROOT}/hello.txt`, `${ROOT}/pretty-legit-symlink`);

        let treeWithLinks = new FSTree({
          entries: walkSync.entries(ROOT),
          root: ROOT,
        });

        expect(treeWithLinks.existsSync('broken-symlink')).to.eql(false);
        expect(treeWithLinks.existsSync('pretty-legit-symlink')).to.eql(true);
      });
    });

    describe('readdirSync', function() {
      beforeEach(function() {
        tree.mkdirSync('my-directory/subdir');
        tree.writeFileSync('my-directory/ohai.txt', 'hi');
        tree.writeFileSync('my-directory/again.txt', 'hello');
        tree.writeFileSync('my-directory/subdir/sup.txt', 'guten tag');
        tree.writeFileSync('my-directory.annoying-file', 'better test this');

        tree.stop();
        tree.start();
      });

      it('throws if path is a file', function() {
        expect(function() {
          tree.readdirSync('hello.txt');
        }).to.throw('ENOTDIR: not a directory, hello.txt');
      });

      it('throws if path does not exist', function() {
        expect(function() {
          tree.readdirSync('not-a-real-path');
        }).to.throw('ENOENT: no such file or directory, not-a-real-path');
      });

      it('returns the contents of a dir', function() {
        expect(tree.readdirSync('my-directory')).to.eql([
          'again.txt',
          'ohai.txt',
          'subdir',
        ]);
      });

      it('returns the contents of root', function() {
        expect(tree.readdirSync('./')).to.eql([
          'hello.txt',
          'my-directory',
          'my-directory.annoying-file'
        ]);
      });

      it('chomps trailing / in returned dirs', function() {
        // reset entries via walksync so that subdir has a trailing slash
        let newTree = new FSTree({
          root: ROOT,
          entries: walkSync.entries(ROOT),
        });

        expect(newTree.readdirSync('my-directory')).to.eql([
          'again.txt',
          'ohai.txt',
          'subdir',
        ]);
      });
    });

    describe('.walkPaths', function() {
      it('returns the paths for all entries', function() {
        expect(tree.walkPaths()).to.eql([
          'hello.txt',
          'my-directory/',
        ]);
      });

      it('respects cwd', function() {
        expect(tree.chdir('my-directory').walkPaths()).to.eql([]);
      });

      it('respects filters', function() {
        expect(tree.filtered({
          include: ['*.txt']
        }).walkPaths()).to.eql([
          'hello.txt',
        ]);
      });
    });

    describe('.walkEntries', function() {
      it('returns all entries', function() {
        expect(tree.walkEntries().map(e => e.relativePath)).to.eql([
          'hello.txt',
          'my-directory/',
        ]);
      });

      it('respects cwd', function() {
        expect(tree.chdir('my-directory').walkEntries()).to.eql([]);
      });

      it('respects filters', function() {
        expect(tree.filtered({
          include: ['*.txt']
        }).walkEntries().map(e => e.relativePath)).to.eql([
          'hello.txt',
        ]);
      });
    });

    describe('chdir', function() {
      it('throws if the path is to a file', function() {
        expect(function() {
          tree.chdir('hello.txt');
        }).to.throw('ENOTDIR: not a directory, hello.txt');

        tree.chdir('my-directory');
      });

      it('returns a new tree', function() {
        let result = tree.chdir('my-directory');
        expect(result).to.not.equal(tree);

        expect(result.parent).to.equal(tree);

        expect(result.root).to.equal(tree.root);
        expect(result.cwd).to.equal('my-directory/');
      });

      describe('when path does not exist', function() {
        it('throws without allowEmpty: true', function() {
          expect(function() {
            tree.chdir('pretty-sure-this-dir-doesnt-exist');
          }).to.throw('ENOENT: no such file or directory, pretty-sure-this-dir-doesnt-exist');

          tree.chdir('my-directory');
        });

        it('does not throw with allowEmpty true', function() {
          expect(function() {
            tree.chdir('pretty-sure-this-dir-doesnt-exist', { allowEmpty: true });
          }).to.not.throw();
        });
      });

      describe('other operations', function() {
        beforeEach(function() {
          tree.writeFileSync('my-directory/ohai.txt', 'yes hello');
          tree.stop();
          tree.start();
        });

        it('is respected by statSync', function() {
          expect(tree.statSync('ohai.txt')).to.equal(null);

          let newTree = tree.chdir('my-directory');

          let stat = newTree.statSync('ohai.txt');
          expect(stat).to.have.property('relativePath', 'my-directory/ohai.txt');
        });

        it('is respected by existsSync', function() {
          expect(tree.existsSync('ohai.txt')).to.equal(false);

          let newTree = tree.chdir('my-directory');

          expect(newTree.existsSync('ohai.txt')).to.equal(true);
        });

        it('is respected by readFileSync', function() {
          let newTree = tree.chdir('my-directory');
          expect(newTree.readFileSync('ohai.txt', 'UTF8')).to.eql('yes hello');
        });

        it('is respected by unlinkSync', function() {
          expect(
            tree.statSync('my-directory/ohai.txt')
          ).to.have.property('relativePath', 'my-directory/ohai.txt')

          let newTree = tree.chdir('my-directory');
          newTree.unlinkSync('ohai.txt');

          expect(tree.statSync('my-directory/ohai.txt')).to.equal(null);
          expect(newTree.statSync('ohai.txt')).to.equal(null);
        });

        it('is respected by rmdirSync', function() {
          tree.mkdirSync('my-directory/subdir');

          expect(
            tree.statSync('my-directory/subdir')
          ).to.have.property('relativePath', 'my-directory/subdir')

          tree.stop();
          tree.start();

          let newTree = tree.chdir('my-directory');
          newTree.rmdirSync('subdir');

          expect(tree.statSync('my-directory/subdir')).to.equal(null);
          expect(newTree.statSync('subdir')).to.equal(null);
        });

        it('is respected by mkdirSync', function() {
          expect(tree.statSync('my-directory/subdir')).to.equal(null);

          let newTree = tree.chdir('my-directory');
          newTree.mkdirSync('subdir');

          expect(
            tree.statSync('my-directory/subdir')
          ).to.have.property('relativePath', 'my-directory/subdir');
          expect(
            newTree.statSync('subdir')
          ).to.have.property('relativePath', 'my-directory/subdir');
        });

        it('is respected by mkdirpSync', function() {
          expect(tree.statSync('my-directory/subdir/a/b/c')).to.equal(null);
          let newTree = tree.chdir('my-directory');
          newTree.mkdirpSync('subdir/a/b/c');

          expect(
              tree.statSync('my-directory/subdir')
          ).to.have.property('relativePath', 'my-directory/subdir');
          expect(
              newTree.statSync('subdir')
          ).to.have.property('relativePath', 'my-directory/subdir');
          expect(
              tree.statSync('my-directory/subdir/a')
          ).to.have.property('relativePath', 'my-directory/subdir/a');

          expect(
              tree.statSync('my-directory/subdir/a/b')
          ).to.have.property('relativePath', 'my-directory/subdir/a/b');

        });


        it('is respected by writeFileSync', function() {
          expect(fs.existsSync(`${ROOT}/my-directory/hello-again.txt`)).to.equal(false);

          let newTree = tree.chdir('my-directory');
          newTree.writeFileSync('hello-again.txt', 'hello again');

          expect(fs.existsSync(`${ROOT}/my-directory/hello-again.txt`)).to.equal(true);
          expect(fs.readFileSync(`${ROOT}/my-directory/hello-again.txt`, 'UTF8')).to.eql('hello again');
        });

        it('is respected by symlinkSync', function() {
          expect(tree.statSync('my-directory/hello-again.txt')).to.equal(null);

          let newTree = tree.chdir('my-directory');
          newTree.symlinkSync(`${tree.root}/hello.txt`, 'hello-again.txt');

          expect(
            fs.readFileSync(`${tree.root}my-directory/hello-again.txt`, 'UTF8')
          ).to.equal('Hello, World!\n');
        });

        it('is respected by readdirSync', function() {
          tree.mkdirSync('my-directory/subdir');
          tree.writeFileSync('my-directory/ohai.txt', 'hi');
          tree.writeFileSync('my-directory/again.txt', 'hello');
          tree.writeFileSync('my-directory/subdir/sup.txt', 'guten tag');

          tree.stop();
          tree.start();

          expect(function() {
            tree.readdirSync('subdir');
          }).to.throw();

          let newTree = tree.chdir('my-directory');

          expect(newTree.readdirSync('subdir')).to.eql([
            'sup.txt',
          ]);
        });

        it('is respected by changes', function() {
          tree.mkdirSync('my-directory/subdir');

          let newTree = tree.chdir('my-directory/subdir');
          newTree.writeFileSync('ohai.txt', 'yes hello again');

          let treeChanges = tree.changes();
          let newTreeChanges = newTree.changes();
          expect(treeChanges).to.not.eql(newTreeChanges);

          expect(newTreeChanges).to.have.deep.property('0.0', 'create');
          expect(newTreeChanges).to.have.deep.property('0.1', 'ohai.txt');
          expect(newTreeChanges).to.have.deep.property('0.2.relativePath', 'my-directory/subdir/ohai.txt');
          expect(newTreeChanges).to.have.deep.property('0.2.mode');
          expect(newTreeChanges).to.have.deep.property('0.2.mtime');
          expect(newTreeChanges.length).to.eql(1);

          expect(treeChanges).to.have.deep.property('0.0', 'mkdir');
          expect(treeChanges).to.have.deep.property('0.1', 'my-directory/subdir');
          expect(treeChanges).to.have.deep.property('0.2.relativePath', 'my-directory/subdir');
          expect(treeChanges).to.have.deep.property('0.2.mode');
          expect(treeChanges).to.have.deep.property('0.2.mtime');
          expect(treeChanges).to.have.deep.property('1.0', 'create');
          expect(treeChanges).to.have.deep.property('1.1', 'my-directory/subdir/ohai.txt');
          expect(treeChanges).to.have.deep.property('1.2.relativePath', 'my-directory/subdir/ohai.txt');
          expect(treeChanges).to.have.deep.property('1.2.mode');
          expect(treeChanges).to.have.deep.property('1.2.mtime');
          expect(treeChanges.length).to.eql(2);
        });

        // TODO: remove this when match is removed.
        it('is respected by match', function() {
          expect(tree.match({ include: ['*'] }).map(e => e.relativePath)).to.eql([
            'hello.txt',
            'my-directory/'
          ]);

          let newTree = tree.chdir('my-directory');

          expect(newTree.match({ include: ['*'] }).map(e => e.relativePath)).to.eql([
          ]);
        });
      });
    });

    describe('.filtered', function() {
      it('returns a new tree with filters set', function() {
        expect(tree.include).to.eql([]);
        expect(tree.exclude).to.eql([]);
        expect(tree.files).to.eql(null);
        expect(tree.cwd).to.eql('');

        expect(tree.filtered({ include: ['*.js'] }).include).to.eql(['*.js']);
        expect(tree.filtered({ exclude: ['*.js'] }).exclude).to.eql(['*.js']);
        expect(tree.filtered({ files: ['foo.js'] }).files).to.eql(['foo.js']);
        expect(tree.filtered({ cwd: 'my-directory' }).cwd).to.eql('my-directory');

        let projection = tree.filtered({
          include: ['*.js'],
          exclude: ['*.css'],
          cwd: 'my-directory',
        });

        expect(projection.parent).to.equal(tree);

        expect(projection.include).to.eql(['*.js']);
        expect(projection.exclude).to.eql(['*.css']);
        expect(projection.cwd).to.eql('my-directory');
      });
    });

    describe('._hasEntries', function() {
      it('sets _hasEntries to true if entries are specified', function() {
        expect(new FSTree({
          entries: [],
          root: ROOT,
        })._hasEntries).to.eql(true);
      });

      it('sets _hasEntries to false if no entries are specified', function() {
        expect(new FSTree({
          entries: null,
          root: ROOT,
        })._hasEntries).to.eql(false);
      });

      describe('when entries are not initially read', function() {
        let lazyTree;

        beforeEach(function() {
          lazyTree = new FSTree({
            entries: null,
            root: ROOT,
          })
        });

        it('lazily populates entries for statSync', function() {
          expect(lazyTree.statSync('hello.txt').relativePath).to.eql('hello.txt');
          expect(lazyTree._hasEntries).to.eql(true);
        });

        it('does not lazily populate entries for existsSync', function() {
          expect(lazyTree.existsSync('genuinely-doesnt-exist')).to.eql(false);
          expect(lazyTree.existsSync('hello.txt')).to.eql(true);
          expect(lazyTree._hasEntries).to.eql(false);
        });

        it('lazily populates entries for readdirSync', function() {
          expect(lazyTree.readdirSync('.')).to.eql(['hello.txt', 'my-directory']);
          expect(lazyTree.readdirSync('my-directory')).to.eql([]);
          expect(lazyTree._hasEntries).to.eql(true);
        });

        // less sure about these ones

        it('lazily populates entries for readFileSync', function() {
          expect(lazyTree.readFileSync('hello.txt', 'UTF8')).to.eql('Hello, World!\n');
          expect(lazyTree._hasEntries).to.eql(true);
        });

        it('lazily populates entries for unlinkSync', function() {
          lazyTree.unlinkSync('hello.txt');
          expect(lazyTree.entries.map(e => e.relativePath)).to.eql(['my-directory/']);
          expect(lazyTree._hasEntries).to.eql(true);
        });

        it('lazily populates entries for rmdirSync', function() {
          lazyTree.rmdirSync('my-directory');
          expect(lazyTree.entries.map(e => e.relativePath)).to.eql(['hello.txt']);
          expect(lazyTree._hasEntries).to.eql(true);
        });

        it('lazily populates entries for mkdirSync', function() {
          lazyTree.mkdirSync('new-dir');
          expect(lazyTree.entries.map(e => e.relativePath)).to.eql([
            'hello.txt',
            'my-directory/',
            'new-dir',
          ]);
          expect(lazyTree._hasEntries).to.eql(true);
        });

        it('lazily populates entries for writeFileSync', function() {
          lazyTree.writeFileSync('new-file.txt', 'hai again');
          expect(lazyTree.entries.map(e => e.relativePath)).to.eql([
            'hello.txt',
            'my-directory/',
            'new-file.txt',
          ]);
          expect(lazyTree._hasEntries).to.eql(true);
        });

        it('lazily populates entries for symlinkSync', function() {
          lazyTree.symlinkSync(`${ROOT}/hello.txt`, 'hi.txt');
          expect(lazyTree.entries.map(e => e.relativePath)).to.eql([
            'hello.txt',
            'hi.txt',
            'my-directory/',
          ]);
          expect(lazyTree._hasEntries).to.eql(true);
        });

        it('is idempotent (does not populate entries twice)', function() {
          expect(lazyTree._hasEntries).to.eql(false);
          expect(lazyTree.entries.map(e => e.relativePath)).to.eql([]);

          lazyTree._ensureEntriesPopulated();

          expect(lazyTree._hasEntries).to.eql(true);
          expect(lazyTree.entries.map(e => e.relativePath)).to.eql(['hello.txt', 'my-directory/']);

          rimraf.sync(ROOT);

          lazyTree._ensureEntriesPopulated();

          expect(lazyTree._hasEntries).to.eql(true);
          expect(lazyTree.entries.map(e => e.relativePath)).to.eql(['hello.txt', 'my-directory/']);
        });
      });
    });
  });

  describe('projection', function() {
    let tree;

    beforeEach(function() {
      rimraf.sync(ROOT);
      fs.mkdirpSync(ROOT);

      fixturify.writeSync(ROOT, {
        'hello.txt': "Hello, World!\n",
        'goodbye.txt': 'Goodbye, World\n',
        'a': {
          'foo': {
            'one.js': '',
            'one.css': '',
            'two.js': '',
            'two.css': '',
          },
          'bar': {
            'two.js': '',
            'two.css': '',
            'three.js': '',
            'three.css': '',
          }
        },
        'b': {},
      });

      tree = new FSTree({
        entries: walkSync.entries(ROOT),
        root: ROOT,
      });
    });

    afterEach(function() {
      fs.removeSync(ROOT);
    });

    describe('files', function() {
      it('returns only matching files', function() {
        let filter = { files: ['hello.txt', 'a/foo/two.js', 'a/bar'] };

        // funnel will cp -r if files:[ 'path/to/dir/' ]
        // so this is semantically different, but i don't think it's actually
        // public API for files to contain a path to a dir
        expect(tree.filtered(filter).walkPaths()).to.eql([
          'a/bar/',
          'a/foo/two.js',
          'hello.txt',
        ]);
      });

      it('respects cwd', function() {
        let filter = { cwd: 'a/foo', files: ['one.js', 'two.css'] };

        expect(tree.filtered(filter).walkPaths()).to.eql([
          'one.js',
          'two.css',
        ]);
      });

      it('is incompatible with include', function() {
        let filter = { files: ['a/foo/one.js'], include: ['a/foo/one.css'] };

        expect(function(){
          tree.filtered(filter).walkPaths()
        }).to.throw('Cannot pass files option (array or function) and a include/exlude filter. You can only have one or the other');
      });

      it('is incompatible with exclude', function() {
        let filter = { files: ['a/foo/one.js'], exclude: ['a/foo/one.css'] };

        expect(function(){
          tree.filtered(filter).walkPaths()
        }).to.throw('Cannot pass files option (array or function) and a include/exlude filter. You can only have one or the other');
      });
    });

    describe('include', function() {
      it('matches by regexp', function() {
        let filter = { include: [new RegExp(/(hello|one)\.(txt|js)/)] };

        expect(tree.filtered(filter).walkPaths()).to.eql([
          'a/foo/one.js',
          'hello.txt',
        ]);
      });

      it('matches by function', function() {
        let filter = { include: [p => p === 'a/bar/three.css'] };

        expect(tree.filtered(filter).walkPaths()).to.eql([
          'a/bar/three.css',
        ]);
      });

      it('matches by string globs', function() {
        let filter = { include: ['**/*.{txt,js}'] };

        expect(tree.filtered(filter).walkPaths()).to.eql([
          'a/bar/three.js',
          'a/bar/two.js',
          'a/foo/one.js',
          'a/foo/two.js',
          'goodbye.txt',
          'hello.txt',
        ]);
      });

      it('matches by a mix of matchers', function() {
        let filter = { include: ['**/*.txt', new RegExp(/(hello|one)\.(txt|js)/), p => p === 'a/bar/three.js'] };

        expect(tree.filtered(filter).walkPaths()).to.eql([
          'a/bar/three.js',
          'a/foo/one.js',
          'goodbye.txt',
          'hello.txt',
        ]);
      });


      it('respects cwd', function() {
        let filter = { cwd: 'a/foo', include: ['*.css'] };

        expect(tree.filtered(filter).walkPaths()).to.eql([
          'one.css',
          'two.css',
        ]);
      });
    });

    describe('exclude', function() {
      it('matches by regexp', function() {
        let filter = { exclude: [new RegExp(/(hello|one|two)\.(txt|js)/)] };

        expect(tree.filtered(filter).walkPaths()).to.eql([
          'a/',
          'a/bar/',
          'a/bar/three.css',
          'a/bar/three.js',
          'a/bar/two.css',
          'a/foo/',
          'a/foo/one.css',
          'a/foo/two.css',
          'b/',
          'goodbye.txt',
        ]);
      });

      it('matches by function', function() {
        let filter = { cwd: 'a/bar', exclude: [p => p === 'three.css'] };

        expect(tree.filtered(filter).walkPaths()).to.eql([
          'three.js',
          'two.css',
          'two.js',
        ]);
      });

      it('matches by string globs', function() {
        let filter = { exclude: ['**/*.{txt,css}'] };

        expect(tree.filtered(filter).walkPaths()).to.eql([
          'a/',
          'a/bar/',
          'a/bar/three.js',
          'a/bar/two.js',
          'a/foo/',
          'a/foo/one.js',
          'a/foo/two.js',
          'b/',
        ]);
      });

      it('matches by a mix of matchers', function() {
        let filter = { exclude: ['**/*.css', new RegExp(/(hello|one)\.(txt|js)/), p => p === 'a/bar/three.js'] };

        expect(tree.filtered(filter).walkPaths()).to.eql([
          'a/',
          'a/bar/',
          'a/bar/two.js',
          'a/foo/',
          'a/foo/two.js',
          'b/',
          'goodbye.txt',
        ]);
      });

      it('respects cwd', function() {
        let filter = { cwd: 'a/foo', exclude: ['*.css'] };
        expect(tree.filtered(filter).walkPaths()).to.eql([
          'one.js',
          'two.js',
        ]);
      });

      it('takes precedence over include', function() {
        let filter = { cwd: 'a/foo', include: ['one.css', 'one.js'], exclude: ['*.css'] };

        expect(tree.filtered(filter).walkPaths()).to.eql([
          'one.js',
        ]);
      });
    });
  });



  describe('changes', function() {
    let tree;

    beforeEach(function() {
      rimraf.sync(ROOT);
      fs.mkdirpSync(ROOT);

      fixturify.writeSync(ROOT, {
        'hello.txt': "Hello, World!\n",
        'my-directory': {},
      });

      tree = new FSTree({
        entries: walkSync.entries(ROOT),
        root: ROOT
      });

      tree.writeFileSync('omg.js', 'hi');
      tree.writeFileSync('hello.txt', "Hello Again, World!\n");
      tree.writeFileSync('my-directory/goodbye.txt', "Goodbye, World!\n");
    })

    afterEach(function() {
      fs.removeSync(ROOT);
    })

    it('hides no changes if all match', function() {
      let filter = { include: ['**/*'] };
      let changes = tree.filtered(filter).changes();

      expect(changes).to.have.property('length', 3);
      expect(changes).to.have.deep.property('0.length', 3);
      expect(changes).to.have.deep.property('0.0', 'create');
      expect(changes).to.have.deep.property('0.1', 'omg.js');
      expect(changes).to.have.deep.property('1.length', 3);
      expect(changes).to.have.deep.property('1.0', 'change');
      expect(changes).to.have.deep.property('1.1', 'hello.txt');
      expect(changes).to.have.deep.property('2.length', 3);
      expect(changes).to.have.deep.property('2.0', 'create');
      expect(changes).to.have.deep.property('2.1', 'my-directory/goodbye.txt');
    });

    it('hides changes if none match', function() {
      expect(tree.filtered({ include: ['NO_MATCH'] }).changes()).to.have.property('length', 0);
    });

    it('hides changes if they are outside of cwd', function() {
      let changes = tree.chdir('my-directory').changes();

      expect(changes).to.have.property('length', 1);
      expect(changes).to.have.deep.property('0.length', 3);
      expect(changes).to.have.deep.property('0.0', 'create');
      expect(changes).to.have.deep.property('0.1', 'goodbye.txt');
      expect(changes).to.have.deep.property('0.2.relativePath', 'my-directory/goodbye.txt');
      expect(changes).to.have.deep.property('0.2.mode', 0);
      expect(changes).to.have.deep.property('0.2.mtime');
    });

    it('hides changes if they do not match the file projection', function() {
      let filter = { files: ['file-not-here.txt'] };
      let changes = tree.filtered(filter).changes();

      expect(changes).to.have.property('length', 0);
    });

    it('hides changes if they do not match the include and exclude projection', function() {
      let filter = { include: ['**/include.css'], exclude: [e => e === 'excluded.js'] };
      let changes = tree.filtered(filter).changes();

      expect(changes).to.have.property('length', 0);
    });

    describe('srcTree is true', function() {
      beforeEach(function() {
        rimraf.sync(ROOT);
        fs.mkdirpSync(ROOT);

        fixturify.writeSync(ROOT, {
          'hello.txt': "Hello, World!\n",
          'goodbye.txt': 'Goodbye, World\n',
          'a': {
            'foo': {
              'one.js': '',
              'one.css': '',
            },
            'bar': {
              'two.js': '',
              'two.css': '',
            }
          },
          'b': {
            'four.txt': '',
          },
        });
        debugger;
        tree = new FSTree({
          entries: walkSync.entries(ROOT),
          root: ROOT,
          srcTree: true,
        });
      });

      afterEach(function() {
        fs.removeSync(ROOT);
      });

      it('include filters with parent dir', function() {
        tree.include = ['**/one.css'];
        let changes = tree.changes();

        expect(changes).to.have.property('length', 3);
        expect(changes).to.have.deep.property('0.length', 3);
        expect(changes).to.have.deep.property('0.0', 'mkdir');
        expect(changes).to.have.deep.property('0.1', 'a');
        expect(changes).to.have.deep.property('1.length', 3);
        expect(changes).to.have.deep.property('1.0', 'mkdir');
        expect(changes).to.have.deep.property('1.1', 'a/foo');
        expect(changes).to.have.deep.property('2.length', 3);
        expect(changes).to.have.deep.property('2.0', 'create');
        expect(changes).to.have.deep.property('2.1', 'a/foo/one.css');
      });

      it('exclude filters with parent dir', function() {
        tree.exclude = ['**/*.js', '**/two.css'];
        let changes = tree.changes();

        expect(changes).to.have.property('length', 7);
        expect(changes).to.have.deep.property('0.length', 3);
        expect(changes).to.have.deep.property('0.0', 'mkdir');
        expect(changes).to.have.deep.property('0.1', 'a');
        expect(changes).to.have.deep.property('1.length', 3);
        expect(changes).to.have.deep.property('1.0', 'mkdir');
        expect(changes).to.have.deep.property('1.1', 'a/foo');
        expect(changes).to.have.deep.property('2.length', 3);
        expect(changes).to.have.deep.property('2.0', 'create');
        expect(changes).to.have.deep.property('2.1', 'a/foo/one.css');
        expect(changes).to.have.deep.property('3.length', 3);
        expect(changes).to.have.deep.property('3.0', 'mkdir');
        expect(changes).to.have.deep.property('3.1', 'b');
        expect(changes).to.have.deep.property('4.length', 3);
        expect(changes).to.have.deep.property('4.0', 'create');
        expect(changes).to.have.deep.property('4.1', 'b/four.txt');
        expect(changes).to.have.deep.property('5.length', 3);
        expect(changes).to.have.deep.property('5.0', 'create');
        expect(changes).to.have.deep.property('5.1', 'goodbye.txt');
        expect(changes).to.have.deep.property('6.length', 3);
        expect(changes).to.have.deep.property('6.0', 'create');
        expect(changes).to.have.deep.property('6.1', 'hello.txt');
      });

      it('include filters with parent dir', function() {
        tree.include = ['**/one.css'];
        let changes = tree.changes();

        expect(changes).to.have.property('length', 3);
        expect(changes).to.have.deep.property('0.length', 3);
        expect(changes).to.have.deep.property('0.0', 'mkdir');
        expect(changes).to.have.deep.property('0.1', 'a');
        expect(changes).to.have.deep.property('1.length', 3);
        expect(changes).to.have.deep.property('1.0', 'mkdir');
        expect(changes).to.have.deep.property('1.1', 'a/foo');
        expect(changes).to.have.deep.property('2.length', 3);
        expect(changes).to.have.deep.property('2.0', 'create');
        expect(changes).to.have.deep.property('2.1', 'a/foo/one.css');
      });

      it('include and exclude filters with parent dir', function() {
        tree.include = ['**/*.js'];
        tree.exclude = ['**/*.css', '**/*.txt'];
        let changes = tree.changes();

        expect(changes).to.have.property('length', 5);
        expect(changes).to.have.deep.property('0.length', 3);
        expect(changes).to.have.deep.property('0.0', 'mkdir');
        expect(changes).to.have.deep.property('0.1', 'a');
        expect(changes).to.have.deep.property('1.length', 3);
        expect(changes).to.have.deep.property('1.0', 'mkdir');
        expect(changes).to.have.deep.property('1.1', 'a/bar');
        expect(changes).to.have.deep.property('2.length', 3);
        expect(changes).to.have.deep.property('2.0', 'create');
        expect(changes).to.have.deep.property('2.1', 'a/bar/two.js');
        expect(changes).to.have.deep.property('3.length', 3);
        expect(changes).to.have.deep.property('3.0', 'mkdir');
        expect(changes).to.have.deep.property('3.1', 'a/foo');
        expect(changes).to.have.deep.property('4.length', 3);
        expect(changes).to.have.deep.property('4.0', 'create');
        expect(changes).to.have.deep.property('4.1', 'a/foo/one.js');
      });

      it('file filters with parent dir', function() {
        tree.files= ['b/four.txt'];
        let changes = tree.changes();

        expect(changes).to.have.property('length', 2);
        expect(changes).to.have.deep.property('0.length', 3);
        expect(changes).to.have.deep.property('0.0', 'mkdir');
        expect(changes).to.have.deep.property('0.1', 'b');
        expect(changes).to.have.deep.property('1.length', 3);
        expect(changes).to.have.deep.property('1.0', 'create');
        expect(changes).to.have.deep.property('1.1', 'b/four.txt');
      });
    });

    describe('order', function() {

      beforeEach(function() {
        rimraf.sync(ROOT);
        fs.mkdirpSync(ROOT);

        tree = new FSTree({
          entries: walkSync.entries(ROOT),
          root: ROOT,
        });

        tree.mkdirSync('a');
        tree.mkdirSync('a/b');
        tree.mkdirSync('a/b/c');
        tree.writeFileSync('a/b/c/d.txt', 'd is a great letter.');
      });

      afterEach(function() {
        fs.removeSync(ROOT);
      });

      it('additions/updates lexicographicaly', function() {
        let changes = tree.changes();

        expect(changes).to.have.property('length', 4);
        expect(changes).to.have.deep.property('0.length', 3);
        expect(changes).to.have.deep.property('0.0', 'mkdir');
        expect(changes).to.have.deep.property('0.1', 'a');
        expect(changes).to.have.deep.property('1.length', 3);
        expect(changes).to.have.deep.property('1.0', 'mkdir');
        expect(changes).to.have.deep.property('1.1', 'a/b');
        expect(changes).to.have.deep.property('2.length', 3);
        expect(changes).to.have.deep.property('2.0', 'mkdir');
        expect(changes).to.have.deep.property('2.1', 'a/b/c');
        expect(changes).to.have.deep.property('3.length', 3);
        expect(changes).to.have.deep.property('3.0', 'create');
        expect(changes).to.have.deep.property('3.1', 'a/b/c/d.txt');
      });

      it('removals reverse lexicographicaly', function() {
        tree.stop();
        tree.start();

        tree.unlinkSync('a/b/c/d.txt');
        tree.rmdirSync('a/b/c');
        tree.rmdirSync('a/b');
        tree.rmdirSync('a');

        let changes = tree.changes();

        expect(changes).to.have.property('length', 4);
        expect(changes).to.have.deep.property('0.length', 3);
        expect(changes).to.have.deep.property('0.0', 'unlink');
        expect(changes).to.have.deep.property('0.1', 'a/b/c/d.txt');
        expect(changes).to.have.deep.property('1.length', 3);
        expect(changes).to.have.deep.property('1.0', 'rmdir');
        expect(changes).to.have.deep.property('1.1', 'a/b/c');
        expect(changes).to.have.deep.property('2.length', 3);
        expect(changes).to.have.deep.property('2.0', 'rmdir');
        expect(changes).to.have.deep.property('2.1', 'a/b');
        expect(changes).to.have.deep.property('3.length', 3);
        expect(changes).to.have.deep.property('3.0', 'rmdir');
        expect(changes).to.have.deep.property('3.1', 'a');
      });
    });
  });

  describe('', function() {

  });

  describe('match', function() {
    let tree;

    beforeEach(function() {
      tree = new FSTree.fromEntries([
        directory('a/'),
        directory('a/b/'),
        directory('a/b/c/'),
        directory('a/b/c/d/'),
        file('a/b/c/d/foo.js'),
        directory('a/b/q/'),
        directory('a/b/q/r/'),
        file('a/b/q/r/bar.js'),
      ]);
    })

    it('ignores nothing, if all match', function() {
      let matched = tree.match({ include: ['**/*.js'] });

      expect(matched).to.have.property('length', 8);
      expect(matched.map(function(entry) { return entry.relativePath; })).to.eql([
        'a',
        'a/b',
        'a/b/c',
        'a/b/c/d',
        'a/b/c/d/foo.js',
        'a/b/q',
        'a/b/q/r',
        'a/b/q/r/bar.js',
      ]);
    });

    it('ignores those that do not match, if all match', function() {
      let matched = tree.match({ include: ['a/b/c/**/*'] });

      expect(matched).to.have.property('length', 5);
      expect(matched.map((entry) => entry.relativePath)).to.eql([
        'a',
        'a/b',
        'a/b/c',
        'a/b/c/d',
        'a/b/c/d/foo.js',
      ]);
    })
  });
});<|MERGE_RESOLUTION|>--- conflicted
+++ resolved
@@ -322,38 +322,6 @@
           'b',
         ]);
       });
-<<<<<<< HEAD
-=======
-
-
-
-      it('throws if called with a new root for a non-source tree', function() {
-        fixturify.writeSync(`${ROOT}/my-directory`, {
-          a: {
-            b: 'hello',
-          },
-          a2: 'guten tag'
-        });
-
-        let tree = new FSTree({
-          root: `${ROOT}/my-directory`,
-          srcTree: false,
-        });
-
-        expect(tree.walkPaths()).to.eql([
-          'a/',
-          'a/b',
-          'a2'
-        ]);
-
-        expect(function() {
-          tree.reread(`${ROOT}/my-directory/a`);
-        }).to.throw(oneLine`
-          Cannot change root from '${ROOT}/my-directory/' to
-          '${ROOT}/my-directory/a' of a non-source tree.
-        `);
-      });
->>>>>>> 870df768
     });
 
     describe('.findByRelativePath', function () {
